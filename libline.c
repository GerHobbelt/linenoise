/** 
 * @file        libline.c 
 * @warning     This is a fork of the original! Do not contact the
 *              authors about bugs in *this* version!
 * @brief       A guerrilla line editing library against the idea that a
 *              line editing lib needs to be 20,000 lines of C code.
 * @author      Salvatore Sanfilippo
 * @author      Pieter Noordhuis
 * @author      Richard Howe
 * @license     BSD (included as comment)
 *
 * @todo There are a few vi commands that should be added
 * @todo The vi section and the rest should be separated.
 * @todo It would probably be best to split up this file into separate
 *       smaller ones.
 *
 * You can find the original/latest source code at:
 * 
 *   http://github.com/antirez/linenoise
 *
 * Does a number of crazy assumptions that happen to be true in 99.9999% of
 * the 2010 UNIX computers around.
 * 
 * DEVIATIONS FROM ORIGINAL:
 * 
 * This merges and updates changes from user 'bobrippling' on Github.com
 * <https://github.com/bobrippling/linenoise/blob/master/linenoise.c>
 * <https://github.com/antirez/linenoise/pull/11>
 *
 * The API has also been changed so better suite my style and a few minor
 * typos fixed.
 *
 * ------------------------------------------------------------------------
 *
 * ADDITIONAL COPYRIGHT
 *
 * Copyright (c) 2014, Richard James Howe <howe.r.j.89@gmail.com>
 *
 * ORIGINAL COPYRIGHT HEADER
 *
 * ------------------------------------------------------------------------
 *
 * Copyright (c) 2010-2013, Salvatore Sanfilippo <antirez at gmail dot com>
 * Copyright (c) 2010-2013, Pieter Noordhuis <pcnoordhuis at gmail dot com>
 *
 * All rights reserved.
 * 
 * Redistribution and use in source and binary forms, with or without
 * modification, are permitted provided that the following conditions are
 * met:
 * 
 *  *  Redistributions of source code must retain the above copyright
 *     notice, this list of conditions and the following disclaimer.
 *
 *  *  Redistributions in binary form must reproduce the above copyright
 *     notice, this list of conditions and the following disclaimer in the
 *     documentation and/or other materials provided with the distribution.
 * 
 * THIS SOFTWARE IS PROVIDED BY THE COPYRIGHT HOLDERS AND CONTRIBUTORS
 * "AS IS" AND ANY EXPRESS OR IMPLIED WARRANTIES, INCLUDING, BUT NOT
 * LIMITED TO, THE IMPLIED WARRANTIES OF MERCHANTABILITY AND FITNESS FOR
 * A PARTICULAR PURPOSE ARE DISCLAIMED. IN NO EVENT SHALL THE COPYRIGHT
 * HOLDER OR CONTRIBUTORS BE LIABLE FOR ANY DIRECT, INDIRECT, INCIDENTAL,
 * SPECIAL, EXEMPLARY, OR CONSEQUENTIAL DAMAGES (INCLUDING, BUT NOT
 * LIMITED TO, PROCUREMENT OF SUBSTITUTE GOODS OR SERVICES; LOSS OF USE,
 * DATA, OR PROFITS; OR BUSINESS INTERRUPTION) HOWEVER CAUSED AND ON ANY
 * THEORY OF LIABILITY, WHETHER IN CONTRACT, STRICT LIABILITY, OR TORT
 * (INCLUDING NEGLIGENCE OR OTHERWISE) ARISING IN ANY WAY OUT OF THE USE
 * OF THIS SOFTWARE, EVEN IF ADVISED OF THE POSSIBILITY OF SUCH DAMAGE.
 * 
 * ------------------------------------------------------------------------
 *
 * References:
 * - http://invisible-island.net/xterm/ctlseqs/ctlseqs.html
 * - http://www.3waylabs.com/nw/WWW/products/wizcon/vt220.html
 *
 * List of escape sequences used by this program, we do everything just
 * with three sequences. In order to be so cheap we may have some
 * flickering effect with some slow terminal, but the lesser sequences
 * the more compatible.
 *
 * CHA (Cursor Horizontal Absolute)
 *    Sequence: ESC [ n G
 *    Effect: moves cursor to column n
 *
 * EL (Erase Line)
 *    Sequence: ESC [ n K
 *    Effect: if n is 0 or missing, clear from cursor to end of line
 *    Effect: if n is 1, clear from beginning of line to cursor
 *    Effect: if n is 2, clear entire line
 *
 * CUF (CUrsor Forward)
 *    Sequence: ESC [ n C
 *    Effect: moves cursor forward of n chars
 *
 * When multi line mode is enabled, we also use an additional escape
 * sequence. However multi line editing is disabled by default.
 *
 * CUU (Cursor Up)
 *    Sequence: ESC [ n A
 *    Effect: moves cursor up of n chars.
 *
 * CUD (Cursor Down)
 *    Sequence: ESC [ n B
 *    Effect: moves cursor down of n chars.
 *
 * The following are used to clear the screen: ESC [ H ESC [ 2 J
 * This is actually composed of two sequences:
 *
 * cursorhome
 *    Sequence: ESC [ H
 *    Effect: moves the cursor to upper left corner
 *
 * ED2 (Clear entire screen)
 *    Sequence: ESC [ 2 J
 *    Effect: clear the whole screen
 *
 * For documents relating to the Windows port look here:
 * <http://conio.sourceforge.net/docs/html/index.html>
 * <http://conio.sourceforge.net/>
 * <https://en.wikipedia.org/wiki/Conio.h>
 * <http://c-faq.com/osdep/cbreak.html>
 *
 */

#include "libline.h"
#include <ctype.h>
#include <errno.h>
#include <stdio.h>
#include <stdlib.h>
#include <string.h>
<<<<<<< HEAD

#ifdef __unix__
=======
#include <assert.h>
>>>>>>> 1e1265dc
#include <sys/ioctl.h>
#include <termios.h>
#include <unistd.h>
#elif __WIN32
#include <windows.h>
#include <conio.h>
#include <io.h>
#else
#error "Unsupported operating system"
#endif

#define LINENOISE_DEFAULT_HISTORY_MAX_LEN (100)
#define LINENOISE_MAX_LINE                (4096)
#define LINENOISE_HISTORY_NEXT            (0)
#define LINENOISE_HISTORY_PREV            (1)
#define SEQ_BUF_LEN                       (64)

static char *unsupported_term[] = { "dumb", "cons25", "emacs", NULL };

static line_completion_callback *completion_callback = NULL;

#ifdef __unix__
static struct termios orig_termios;     /* In order to restore at exit. */
#endif
static int rawmode = 0;         /* For atexit() function to check if restore is needed */
static int atexit_registered = 0;       /* Register atexit just 1 time. */
static int history_max_len = LINENOISE_DEFAULT_HISTORY_MAX_LEN;
static int history_len = 0;
static int vi_mode = 0;         /* is vi mode on? */
static int vi_escape = 0;       /* are we in command or insert mode?*/
static char **history = NULL;

struct line_completions {
        size_t len;
        char **cvec;
};

/* The line_state structure represents the state during line editing.
 * We pass this state to functions implementing specific editing
 * functionalities. */
struct line_state {
        int ifd;                /* Terminal stdin file descriptor. */
        int ofd;                /* Terminal stdout file descriptor. */
        char *buf;              /* Edited line buffer. */
        size_t buflen;          /* Edited line buffer size. */
        const char *prompt;     /* Prompt to display. */
        size_t plen;            /* Prompt length. */
        size_t pos;             /* Current cursor position. */
        size_t oldpos;          /* Previous refresh cursor position. */
        size_t len;             /* Current edited line length. */
        size_t cols;            /* Number of columns in terminal. */
        size_t maxrows;         /* Maximum num of rows used so far (multiline mode) */
        int history_index;      /* The history index we are currently editing. */
};

enum KEY_ACTION {
        KEY_NULL = 0,           /* NULL */
        CTRL_A = 1,             /* Ctrl+a */
        CTRL_B = 2,             /* Ctrl-b */
        CTRL_C = 3,             /* Ctrl-c */
        CTRL_D = 4,             /* Ctrl-d */
        CTRL_E = 5,             /* Ctrl-e */
        CTRL_F = 6,             /* Ctrl-f */
        CTRL_H = 8,             /* Ctrl-h */
        TAB = 9,                /* Tab */
        CTRL_K = 11,            /* Ctrl+k */
        CTRL_L = 12,            /* Ctrl+l */
        ENTER = 13,             /* Enter */
        CTRL_N = 14,            /* Ctrl-n */
        CTRL_P = 16,            /* Ctrl-p */
        CTRL_T = 20,            /* Ctrl-t */
        CTRL_U = 21,            /* Ctrl+u */
        CTRL_W = 23,            /* Ctrl+w */
        ESC = 27,               /* Escape */
        BACKSPACE = 127         /* Backspace */
};

/* We define a very simple "append buffer" structure, that is an heap
 * allocated string where we can append to. This is useful in order to
 * write all the escape sequences in a buffer and flush them to the standard
 * output in a single call, to avoid flickering effects. */
struct abuf {
        size_t len;
        char *b;
};

static int complete_line(struct line_state *ls);
static int enable_raw_mode(int fd);
static int get_columns(int ifd, int ofd);
static int get_cursor_position(int ifd, int ofd);
static int is_unsupported_term(void);
static int line_edit(int stdin_fd, int stdout_fd, char *buf, size_t buflen, const char *prompt);
static int line_edit_delete_char(struct line_state *l);
static int line_edit_process_vi(struct line_state *l, char c, char *buf);
static int line_raw(char *buf, size_t buflen, const char *prompt);

static void ab_append(struct abuf *ab, const char *s, size_t len);
static void ab_free(struct abuf *ab);
static void ab_init(struct abuf *ab);
static void disable_raw_mode(int fd);
static void free_completions(line_completions * lc);
static void free_history(void);
static void line_at_exit(void);
static void line_beep(void);
static void line_edit_next_word(struct line_state *l);
static void line_edit_prev_word(struct line_state *l);
static void refresh_line(struct line_state *l);

static char *le_strdup(const char *s) { 
        char *str;
        assert(s);
        if(!(str = malloc(strlen(s) + 1))) {
                fputs("Out of memory", stderr);
                exit(1); /*not the best thing to do in a library*/
        }
        strcpy(str, s);
        return str;
}

/************************* Low level terminal handling ***********************/

/**
 * @brief Return true if the terminal name is in the list of terminals 
 *        we know are not able to understand basic escape sequences.
 **/
static int is_unsupported_term(void)
{
        char *term = getenv("TERM");
        int j;

        if (term == NULL)
                return 0;
        for (j = 0; unsupported_term[j]; j++)
                if (!strcasecmp(term, unsupported_term[j]))
                        return 1;
        return 0;
}

/**
 * @brief Enable raw mode, which is a little arcane.
 **/
static int enable_raw_mode(int fd)
{
#ifdef __unix__
        struct termios raw;

        if (!isatty(STDIN_FILENO))
                goto fatal;
        if (!atexit_registered) {
                atexit(line_at_exit);
                atexit_registered = 1;
        }
        if (tcgetattr(fd, &orig_termios) == -1)
                goto fatal;

        raw = orig_termios;     /* modify the original mode */
        /* input modes: no break, no CR to NL, no parity check, no strip char,
         * no start/stop output control. */
        raw.c_iflag &= ~(BRKINT | ICRNL | INPCK | ISTRIP | IXON);
        /* output modes - disable post processing */
        raw.c_oflag &= ~(OPOST);
        /* control modes - set 8 bit chars */
        raw.c_cflag |= (CS8);
        /* local modes - echoing off, canonical off, no extended functions,
         * no signal chars (^Z,^C) */
        raw.c_lflag &= ~(ECHO | ICANON | IEXTEN | ISIG);
        /* control chars - set return condition: min number of bytes and timer.
         * We want read to return every single byte, without timeout. */
        raw.c_cc[VMIN] = 1;
        raw.c_cc[VTIME] = 0;    /* 1 byte, no timer */

        /* put terminal in raw mode after flushing */
        if (tcsetattr(fd, TCSAFLUSH, &raw) < 0)
                goto fatal;
        rawmode = 1;
        return 0;

 fatal:
        errno = ENOTTY;
        return -1;
#elif __WIN32
        return 0;
#endif
}

/** 
 * @brief like enable_raw_mode but the exact opposite 
 **/
static void disable_raw_mode(int fd)
{
#ifdef __unix__
        /* Don't even check the return value as it's too late. */
        if (rawmode && tcsetattr(fd, TCSAFLUSH, &orig_termios) != -1)
                rawmode = 0;
#else
        (void)fd;
#endif
}

/**
 * @brief Use the ESC [6n escape sequence to query the horizontal 
 *        cursor position and return it. On error -1 is returned, 
 *        on success the position of the cursor. 
 **/
static int get_cursor_position(int ifd, int ofd)
{
#ifdef __unix__
        char buf[32];
        int cols, rows;
        size_t i = 0;

        /* Report cursor location */
        if (write(ofd, "\x1b[6n", 4) != 4)
                return -1;

        /* Read the response: ESC [ rows ; cols R */
        while (i < sizeof(buf) - 1) {
                if (read(ifd, buf + i, 1) != 1)
                        break;
                if (buf[i] == 'R')
                        break;
                i++;
        }
        buf[i] = '\0';

        /* Parse it. */
        if (buf[0] != ESC || buf[1] != '[')
                return -1;
        if (sscanf(buf + 2, "%d;%d", &rows, &cols) != 2)
                return -1;
        return cols;
#elif __WIN32
        (void)ifd; (void)ofd;
        return /*wherex()*/ 0;
#endif
}

/** 
 * @brief Try to get the number of columns in the current terminal, or 
 *        assume 80 if it fails. 
 **/
static int get_columns(int ifd, int ofd)
{
#ifdef __unix__
        struct winsize ws;

        if (ioctl(1, TIOCGWINSZ, &ws) == -1 || ws.ws_col == 0) {
                /* ioctl() failed. Try to query the terminal itself. */
                int start, cols;

                /* Get the initial position so we can restore it later. */
                start = get_cursor_position(ifd, ofd);
                if (start == -1)
                        goto failed;

                /* Go to right margin and get position. */
                if (write(ofd, "\x1b[999C", 6) != 6)
                        goto failed;
                cols = get_cursor_position(ifd, ofd);
                if (cols == -1)
                        goto failed;

                /* Restore position. */
                if (cols > start) {
                        char seq[32];
                        snprintf(seq, 32, "\x1b[%dD", cols - start);
                        if (write(ofd, seq, strlen(seq)) == -1) {
                                /* Can't recover... */
                        }
                }
                return cols;
        } else {
                return (int)ws.ws_col;
        }

 failed:
        return 80;
#elif __WIN32
        (void)ifd; (void)ofd;
        /*return wherey();*/
        return 0;
#endif
}

/** 
 * @brief Clear the screen. Used to handle ctrl+l 
 **/
void line_clearscreen(void)
{
#ifdef __unix__
        if (write(STDOUT_FILENO, "\x1b[H\x1b[2J", 7) <= 0) {
                /* nothing to do, just to avoid warning. */
        }
#elif __WIN32
         system("CLS");
        /*clrscr();*/
#endif
}

/** 
 * @brief Beep, used for completion when there is nothing to complete 
 * or when all the choices were already shown. 
 **/
static void line_beep(void)
{
#ifdef __unix__
        fputs("\x7",stderr);
        fflush(stderr);
#elif __WIN32
        Beep( 750, 300 );
#endif
}

/******************************** Completion *********************************/

/** 
 * @brief Free a list of completion options populated by 
 *        line_add_completion(). 
 **/
static void free_completions(line_completions * lc)
{
        size_t i;
        for (i = 0; i < lc->len; i++)
                free(lc->cvec[i]);
        if (lc->cvec != NULL)
                free(lc->cvec);
}

/** 
 * @brief This is an helper function for line_edit() and is called when the
 *        user types the <tab> key in order to complete the string currently 
 *        in the input. The state of the editing is encapsulated into the pointed 
 *        line_state structure as described in the structure definition. 
 **/
static int complete_line(struct line_state *ls)
{
        line_completions lc = { 0, NULL };
        ssize_t nread;
        int nwritten;
        char c = 0;

        completion_callback(ls->buf, &lc);
        if (lc.len == 0) {
                line_beep();
        } else {
                size_t stop = 0, i = 0;

                while (!stop) {
                        /* Show completion or original buffer */
                        if (i < lc.len) {
                                struct line_state saved = *ls;

                                ls->len = ls->pos = strlen(lc.cvec[i]);
                                ls->buf = lc.cvec[i];
                                refresh_line(ls);
                                ls->len = saved.len;
                                ls->pos = saved.pos;
                                ls->buf = saved.buf;
                        } else {
                                refresh_line(ls);
                        }

                        nread = read(ls->ifd, &c, 1);
                        if (nread <= 0) {
                                free_completions(&lc);
                                return -1;
                        }

                        switch (c) {
                        case TAB:        /* tab */
                                i = (i + 1) % (lc.len + 1);
                                if (i == lc.len)
                                        line_beep();
                                break;
                        case ESC:       /* escape */
                                /* Re-show original buffer */
                                if (i < lc.len)
                                        refresh_line(ls);
                                stop = 1;
                                break;
                        default:
                                /* Update buffer and return */
                                if (i < lc.len) {
                                        nwritten = snprintf(ls->buf, ls->buflen, "%s", lc.cvec[i]);
                                        ls->len = ls->pos = (size_t)nwritten;
                                }
                                stop = 1;
                                break;
                        }
                }
        }

        free_completions(&lc);
        return c;               /* Return last read character */
}

/** 
 * @brief Register a callback function to be called for tab-completion. 
 **/
void line_set_completion_callback(line_completion_callback * fn)
{
        completion_callback = fn;
}

/**
 * @brief This function is used by the callback function registered by the user
 *        in order to add completion options given the input string when the
 *        user typed <tab>. See the example.c source code for a very easy to
 *        understand example.
 **/
void line_add_completion(line_completions * lc, const char *str)
{
        size_t len = strlen(str);
        char *copy, **cvec;

        copy = malloc(len + 1);
        if (copy == NULL)
                return;
        memcpy(copy, str, len + 1);
        cvec = realloc(lc->cvec, sizeof(char *) * (lc->len + 1));
        if (cvec == NULL) {
                free(copy);
                return;
        }
        lc->cvec = cvec;
        lc->cvec[lc->len++] = copy;
}

/***************************** Line editing **********************************/

/**
 * @brief Initialize a abuf structure to zero
 **/
static void ab_init(struct abuf *ab)
{
        ab->b = NULL;
        ab->len = 0;
}

/**
 * @brief Append a string to an abuf struct
 **/
static void ab_append(struct abuf *ab, const char *s, size_t len)
{
        char *new = realloc(ab->b, ab->len + len);

        if (new == NULL)
                return;
        memcpy(new + ab->len, s, len);
        ab->b = new;
        ab->len += len;
}

/**
 * @brief Handle abuf memory freeing
 **/
static void ab_free(struct abuf *ab)
{
        free(ab->b);
        ab->b = NULL;
}

/**
 * @brief Single line low level line refresh.
 *
 * Rewrite the currently edited line accordingly to the buffer content,
 * cursor position, and number of columns of the terminal. 
 **/
static void refresh_line(struct line_state *l)
{
        char seq[SEQ_BUF_LEN];
        size_t plen = strlen(l->prompt);
        int fd = l->ofd;
        char *buf = l->buf;
        size_t len = l->len;
        size_t pos = l->pos;
        struct abuf ab;

        if((plen + pos) >= l->cols){
                size_t take = (plen + pos) - l->cols;
                len -= take;
                pos -= take;
                buf += take;
        }

        if(plen + len > l->cols)
                len = l->cols - plen;

#ifdef __unix__
        ab_init(&ab);
        /* Cursor to left edge */
        snprintf(seq, SEQ_BUF_LEN, "\x1b[0G");
        ab_append(&ab, seq, strlen(seq));
        /* Write the prompt and the current buffer content */
        ab_append(&ab, l->prompt, strlen(l->prompt));
        ab_append(&ab, buf, len);
        /* Erase to right */
        snprintf(seq, SEQ_BUF_LEN, "\x1b[0K");
        ab_append(&ab, seq, strlen(seq));
        /* Move cursor to original position. */
        snprintf(seq, SEQ_BUF_LEN, "\x1b[0G\x1b[%dC", (int)(pos + plen));
        ab_append(&ab, seq, strlen(seq));
        if (write(fd, ab.b, ab.len) == -1) {
        }                       /* Can't recover from write error. */
        ab_free(&ab);
#elif __WIN32
        /*XXX: To do*/
#endif
}

/**
 * @brief Insert the character 'c' at cursor current position.
 *
 * On error writing to the terminal -1 is returned, otherwise 0. 
 **/
int line_edit_insert(struct line_state *l, char c)
{
        if (l->len < l->buflen) {
                if (l->len == l->pos) {
                        l->buf[l->pos] = c;
                        l->pos++;
                        l->len++;
                        l->buf[l->len] = '\0';
                        if ((l->plen + l->len) < l->cols) {
                                /* Avoid a full update of the line in the
                                 * trivial case. */
                                if (write(l->ofd, &c, 1) == -1)
                                        return -1;
                        } else {
                                refresh_line(l);
                        }
                } else {
                        memmove(l->buf + l->pos + 1, l->buf + l->pos, l->len - l->pos);
                        l->buf[l->pos] = c;
                        l->len++;
                        l->pos++;
                        l->buf[l->len] = '\0';
                        refresh_line(l);
                }
        }
        return 0;
}

/** 
 * @brief Move cursor on the left.
 **/
void line_edit_move_left(struct line_state *l)
{
        if (l->pos > 0) {
                l->pos--;
                refresh_line(l);
        }
}

/** 
 * @brief Move cursor on the right. 
 **/
void line_edit_move_right(struct line_state *l)
{
        if (l->pos != l->len) {
                l->pos++;
                refresh_line(l);
        }
}

/**
 * @brief Move cursor to the start of the line. 
 **/
void line_edit_move_home(struct line_state *l)
{
        if (l->pos != 0) {
                l->pos = 0;
                refresh_line(l);
        }
}

/** 
 * @brief Move cursor to the end of the line. 
 **/
void line_edit_move_end(struct line_state *l)
{
        if (l->pos != l->len) {
                l->pos = l->len;
                refresh_line(l);
        }
}

/**
 * @brief Substitute the currently edited line with the next or 
 *        previous history entry as specified by 'dir'. 
 **/
void line_edit_history_next(struct line_state *l, int dir)
{
        if (history_len > 1) {
                /* Update the current history entry before to
                 * overwrite it with the next one. */
                free(history[history_len - 1 - l->history_index]);
                history[history_len - 1 - l->history_index] = le_strdup(l->buf);
                /* Show the new entry */
                l->history_index += (dir == LINENOISE_HISTORY_PREV) ? 1 : -1;
                if (l->history_index < 0) {
                        l->history_index = 0;
                        return;
                } else if (l->history_index >= history_len) {
                        l->history_index = history_len - 1;
                        return;
                }
                strncpy(l->buf, history[history_len - 1 - l->history_index], l->buflen);
                l->buf[l->buflen - 1] = '\0';
                l->len = l->pos = strlen(l->buf);
                refresh_line(l);
        }
}

/** 
 * @brief Delete the character at the right of the cursor without altering the 
 *        cursor position. Basically this is what happens with the "Delete" 
 *        keyboard key. 
 **/
void line_edit_delete(struct line_state *l)
{
        if (l->len > 0 && l->pos < l->len) {
                memmove(l->buf + l->pos, l->buf + l->pos + 1, l->len - l->pos - 1);
                l->len--;
                l->buf[l->len] = '\0';
                refresh_line(l);
        }
}

/** 
 * @brief Backspace implementation. 
 **/
void line_edit_backspace(struct line_state *l)
{
        if (l->pos > 0 && l->len > 0) {
                memmove(l->buf + l->pos - 1, l->buf + l->pos, l->len - l->pos);
                l->pos--;
                l->len--;
                l->buf[l->len] = '\0';
                refresh_line(l);
        }
}

/**
 * @brief Move the cursor to the next word
 **/
static void line_edit_next_word(struct line_state *l){
        while ((l->pos < l->len) && (' ' == l->buf[l->pos + 1]))
                l->pos++;
        while ((l->pos < l->len) && (' ' != l->buf[l->pos + 1]))
                l->pos++;
        if(l->pos < l->len)
                l->pos++;
}

/**
 * @brief Delete the next word, maintaining the cursor at the start 
 *        of the current word. 
 **/
void line_edit_delete_next_word(struct line_state *l)
{
        size_t old_pos = l->pos;
        size_t diff;
        
        line_edit_next_word(l);

        diff = l->pos - old_pos;
        memmove(l->buf + old_pos, l->buf + l->pos, l->len - old_pos + 1);
        l->len -= diff;
        l->pos = old_pos;
        refresh_line(l);
}

/**
 * @brief Move the cursor to the previous word.
 **/
static void line_edit_prev_word(struct line_state *l){
        while ((l->pos > 0) && (l->buf[l->pos - 1] == ' '))
                l->pos--;
        while ((l->pos > 0) && (l->buf[l->pos - 1] != ' '))
                l->pos--;
}

/**
 * @brief Delete the previous word, maintaining the cursor at the start 
 *        of the current word. 
 **/
void line_edit_delete_prev_word(struct line_state *l)
{
        size_t old_pos = l->pos;
        size_t diff;

        line_edit_prev_word(l);

        diff = old_pos - l->pos;
        memmove(l->buf + l->pos, l->buf + old_pos, l->len - old_pos + 1);
        l->len -= diff;
        refresh_line(l);
}

/**
 * @brief This function processes vi-key commands. 
 * @param  l    The state of the line editor
 * @param  c    Current keyboard character we are processing
 * @param  buf  Input buffer
 * @return int  -1 on error
 **/
static int line_edit_process_vi(struct line_state *l, char c, char *buf){
        switch(c){
        case 'x': 
                if(l->pos && (l->pos == l->len))
                        l->pos--;
                (void)line_edit_delete_char(l);
                break;
        case 'w': /* move forward a word */
                line_edit_next_word(l);
                refresh_line(l);
                break;
        case 'b': /* move back a word */
                line_edit_prev_word(l);
                refresh_line(l);
                break;
        case 'C': /*Change*/
                vi_escape = 0;
                /*fall through*/
        case 'D': /*Delete from cursor to the end of the line*/
                buf[l->pos] = '\0';
                l->len = l->pos;
                refresh_line(l);
                break;
        case '0': /*Go to the beginning of the line*/
                line_edit_move_home(l);
                break;
        case '$': /*move to the end of the line*/
                line_edit_move_end(l);
                break;
        case 'l': /*move right*/
                line_edit_move_right(l);
                break;
        case 'h': /*move left*/
                line_edit_move_left(l);
                break;
        case 'A':/*append at end of line*/
                l->pos = l->len;
                refresh_line(l);
                /*fall through*/
        case 'a':/*append after the cursor*/
                if(l->pos != l->len){
                        l->pos++;
                        refresh_line(l);
                }
                /*fall through*/
        case 'i':/*insert text before the cursor*/
                vi_escape = 0;
                break;
        case 'I':/*Insert text before the first non-blank in the line*/
                vi_escape = 0;
                l->pos = 0;
                refresh_line(l);
                break;
        case 'k': /*move up*/
                line_edit_history_next(l, LINENOISE_HISTORY_PREV);
                break;
        case 'j': /*move down*/
                line_edit_history_next(l, LINENOISE_HISTORY_NEXT);
                break;
        case 'f': /*fall through*/
        case 'F': /*fall through*/
        case 't': /*fall through*/
        case 'T': /*fall through*/
        {
                ssize_t dir, lim, cpos;
                int find = 0; 

                if (read(l->ifd,&find,1) == -1) 
                        break;

                if (islower(c)) {
                    /* forwards */
                    lim = l->len;
                    dir = 1;
                } else {
                    lim = dir = -1;
                }

                for (cpos = l->pos + dir; (cpos < lim) && (cpos > 0); cpos += dir) {
                    if (buf[cpos] == find) {
                        l->pos = cpos;
                        if (tolower(c) == 't')
                            l->pos -= dir;
                        refresh_line(l);
                        break;
                    }
                }

                if (cpos == lim) 
                        line_beep();
        }
        break;
        case 'c':
                vi_escape = 0;
        case 'd': /*delete*/
        {
                char rc[1];
                if (read(l->ifd, rc, 1) == -1)
                        break;
                switch(rc[0]){
                case 'w': 
                        line_edit_delete_next_word(l);
                        break;
                case 'b':
                        line_edit_delete_prev_word(l);
                        break;
                case '0': /** @todo d0 **/
                        break;
                case '$':
                        buf[l->pos] = '\0';
                        l->len = l->pos;
                        refresh_line(l);
                        break;
                case 'c':
                case 'd':
                        buf[0] = '\0';
                        l->pos = l->len = 0;
                        refresh_line(l);
                        break;
                default:
                        line_beep();
                        vi_escape = 1;
                        break;
                }
        }
        break;
        default:
                line_beep();
                break;

        }
        return 0;
}

/**
 * @brief Remove a character from the current line
 * @param       l       linenoise state
 * @return      int     negative on error
 **/
static int line_edit_delete_char(struct line_state *l){
        if (l->len > 0) {
                line_edit_delete(l);
        } else {
                history_len--;
                free(history[history_len]);
                history[history_len] = NULL;
                return -1;
        }

        return 0;
}
/**
 * @brief The core line editing function, most of the work is done here.
 *
 * This function is the core of the line editing capability of linenoise.
 * It expects 'fd' to be already in "raw mode" so that every key pressed
 * will be returned ASAP to read().
 *
 * The resulting string is put into 'buf' when the user type enter, or
 * when ctrl+d is typed.
 *
 * The function returns the length of the current buffer. */
static int line_edit(int stdin_fd, int stdout_fd, char *buf, size_t buflen, const char *prompt)
{
        struct line_state l;

        /* Populate the linenoise state that we pass to functions implementing
         * specific editing functionalities. */
        l.ifd = stdin_fd;
        l.ofd = stdout_fd;
        l.buf = buf;
        l.buflen = buflen;
        l.prompt = prompt;
        l.plen = strlen(prompt);
        l.oldpos = l.pos = 0;
        l.len = 0;
        l.cols = get_columns(stdin_fd, stdout_fd);
        l.maxrows = 0;
        l.history_index = 0;

        /* Buffer starts empty. */
        l.buf[0] = '\0';
        l.buflen--; /* Make sure there is always space for the nulterm */

        /* The latest history entry is always our current buffer, that
         * initially is just an empty string. */
        line_history_add("");

        if (write(l.ofd, prompt, l.plen) == -1)
                return -1;
        while (1) {
                char c;
                int nread;
                char seq[3];

                nread = read(l.ifd, &c, 1);
                if (nread <= 0)
                        return l.len;

                /* Only autocomplete when the callback is set. It returns < 0 when
                 * there was an error reading from fd. Otherwise it will return the
                 * character that should be handled next. */
                if (c == '\t' && completion_callback != NULL) {
                        c = complete_line(&l);
                        /* Return on errors */
                        if (c < 0)
                                return l.len;
                        /* Read next character when 0 */
                        if (c == 0)
                                continue;
                }

                switch (c) {
                case ENTER:  
                        history_len--;
                        free(history[history_len]);
                        history[history_len] = NULL;
                        return l.len;
                case CTRL_C:  
                        errno = EAGAIN;
                        return -1;
                case BACKSPACE: /*fall through*/    
                case CTRL_H:        
                        line_edit_backspace(&l);
                        break;
                case CTRL_D: /* remove char at right of cursor, or of the
                                line is empty, act as end-of-file. */
                        if(line_edit_delete_char(&l) < 0)
                                return -1;
                        break;

                case CTRL_T:  /*  swaps current character with previous. */
                        if (l.pos > 0 && l.pos < l.len) {
                                int aux = buf[l.pos - 1];
                                buf[l.pos - 1] = buf[l.pos];
                                buf[l.pos] = aux;
                                if (l.pos != l.len - 1)
                                        l.pos++;
                                refresh_line(&l);
                        }
                        break;
                case CTRL_B:
                        line_edit_move_left(&l);
                        break;
                case CTRL_F: 
                        line_edit_move_right(&l);
                        break;
                case CTRL_P:
                        line_edit_history_next(&l, LINENOISE_HISTORY_PREV);
                        break;
                case CTRL_N:
                        line_edit_history_next(&l, LINENOISE_HISTORY_NEXT);
                        break;
                case CTRL_U:   /* delete the whole line. */
                        buf[0] = '\0';
                        l.pos = l.len = 0;
                        refresh_line(&l);
                        break;
                case CTRL_K:   /* delete from current to end of line. */
                        buf[l.pos] = '\0';
                        l.len = l.pos;
                        refresh_line(&l);
                        break;
                case CTRL_A:   /* go to the start of the line */
                        line_edit_move_home(&l);
                        break;
                case CTRL_E:   /* go to the end of the line */
                        line_edit_move_end(&l);
                        break;
                case CTRL_L:   /* clear screen */
                        line_clearscreen();
                        refresh_line(&l);
                        break;
                case CTRL_W:   /* delete previous word */
                        line_edit_delete_prev_word(&l);
                        break;
                case ESC: /* begin escape sequence */

                        /* Read the next two bytes representing the escape sequence.
                         * Use two calls to handle slow terminals returning the two
                         * chars at different times. */
                         
                        if (read(l.ifd, seq, 1) == -1)
                                break;

                        if((0 == vi_mode) || ('[' == seq[0]) || ('O' == seq[0])){
                                if (read(l.ifd, seq + 1, 1) == -1)
                                        break;
                        } else {
                                vi_escape = 1;
                                if(line_edit_process_vi(&l, seq[0], buf) < 0){
                                        return -1;
                                }
                        }

                        /* ESC [ sequences. */
                        if (seq[0] == '[') {
                                if (seq[1] >= '0' && seq[1] <= '9') {
                                        /* Extended escape, read additional byte. */
                                        if (read(l.ifd, seq + 2, 1) == -1)
                                                break;
                                        if (seq[2] == '~') {
                                                switch (seq[1]) {
                                                case '3':      /* Delete key. */
                                                        line_edit_delete(&l);
                                                        break;
                                                }
                                        }
                                } else {
                                        switch (seq[1]) {
                                        case 'A':      /* Up */
                                                line_edit_history_next(&l, LINENOISE_HISTORY_PREV);
                                                break;
                                        case 'B':      /* Down */
                                                line_edit_history_next(&l, LINENOISE_HISTORY_NEXT);
                                                break;
                                        case 'C':      /* Right */
                                                line_edit_move_right(&l);
                                                break;
                                        case 'D':      /* Left */
                                                line_edit_move_left(&l);
                                                break;
                                        case 'H':      /* Home */
                                                line_edit_move_home(&l);
                                                break;
                                        case 'F':      /* End */
                                                line_edit_move_end(&l);
                                                break;
                                        }
                                }
                        } else if (seq[0] == 'O') { /* ESC O sequences. */
                                switch (seq[1]) {
                                case 'H':      /* Home */
                                        line_edit_move_home(&l);
                                        break;
                                case 'F':      /* End */
                                        line_edit_move_end(&l);
                                        break;
                                }
                        } else if(0 != vi_mode){
                                vi_escape = 1;
                                if(line_edit_process_vi(&l, seq[0], buf) < 0){
                                        return -1;
                                }
                        }
                        break;
                default:
                        if((0 == vi_mode) || (0 == vi_escape)){
                                if (line_edit_insert(&l, c))
                                        return -1;
                        } else { /*in vi command mode*/
                                if(line_edit_process_vi(&l, c, buf) < 0){
                                        return -1;
                                }
                        }
                        break;
                }
        }
        return l.len;
}

/**
 * @brief This function calls the line editing function line_edit() using
 *        the STDIN file descriptor set in raw mode. 
 **/
static int line_raw(char *buf, size_t buflen, const char *prompt)
{
        int count;

        if (buflen == 0) {
                errno = EINVAL;
                return -1;
        }
        if (!isatty(STDIN_FILENO)) {
                /* Not a tty: read from file / pipe. */
                if (fgets(buf, (int)buflen, stdin) == NULL)
                        return -1;
                count = strlen(buf);
                if (count && buf[count - 1] == '\n') {
                        count--;
                        buf[count] = '\0';
                }
        } else {
                /* Interactive editing. */
                if (enable_raw_mode(STDIN_FILENO) == -1)
                        return -1;
                count = line_edit(STDIN_FILENO, STDOUT_FILENO, buf, buflen, prompt);
                disable_raw_mode(STDIN_FILENO);
                putchar('\n');
        }
        return count;
}

/**
 * @brief The main high level function of the linenoise library.
 *
 * The high level function that is the main API of the linenoise library.
 * This function checks if the terminal has basic capabilities, just checking
 * for a blacklist of stupid terminals, and later either calls the line
 * editing function or uses a dummy fgets() so that you will be able to type
 * something even in the most terminally desperate of conditions. 
 **/
char *line_editor(const char *prompt)
{
        char buf[LINENOISE_MAX_LINE];
        int count;

        if (is_unsupported_term()) {
                size_t len;

                fputs(prompt,stdout);
                fflush(stdout);
                if (fgets(buf, LINENOISE_MAX_LINE, stdin) == NULL)
                        return NULL;
                len = strlen(buf);
                while (len && ((buf[len - 1] == '\n') || (buf[len - 1] == '\r'))) {
                        len--;
                        buf[len] = '\0';
                }
                return le_strdup(buf);
        } else {
                count = line_raw(buf, LINENOISE_MAX_LINE, prompt);
                if (count == -1)
                        return NULL;
                return le_strdup(buf);
        }
}

/********************************* History ***********************************/

/**
 * @brief Free the history, but does not reset it. Only used when we have to
 *        exit() to avoid memory leaks that are reported by valgrind & co. 
 **/
static void free_history(void)
{
        if (history) {
                int j;

                for (j = 0; j < history_len; j++) {
                        free(history[j]);
                        history[j] = NULL;
                }
                free(history);
                history = NULL;
        }
}

/**
 * @brief At exit we'll try to fix the terminal to the initial conditions. 
 **/
static void line_at_exit(void)
{
        if(rawmode)
                disable_raw_mode(STDIN_FILENO);
        free_history();
}

/** 
 * @brief Add a line to the history.
 *
 * This is the API call to add a new entry in the linenoise history.
 * It uses a fixed array of char pointers that are shifted (memmoved)
 * when the history max length is reached in order to remove the older
 * entry and make room for the new one, so it is not exactly suitable for huge
 * histories, but will work well for a few hundred entries.
 *
 * Using a circular buffer is smarter, but a bit more complex to handle. 
 **/
int line_history_add(const char *line)
{
        char *linecopy;

        if (history_max_len == 0)
                return 0;

        /* Initialization on first call. */
        if (history == NULL) {
                history = malloc(sizeof(char *) * history_max_len);
                if (history == NULL)
                        return 0;
                memset(history, 0, (sizeof(char *) * history_max_len));
        }

        /* Don't add duplicated lines. */
        if (history_len && !strcmp(history[history_len - 1], line))
                return 0;

        /* Add an heap allocated copy of the line in the history.
         * If we reached the max length, remove the older line. */
        linecopy = le_strdup(line);
        if (!linecopy)
                return 0;
        if (history_len == history_max_len) {
                free(history[0]);
                memmove(history, history + 1, sizeof(char *) * (history_max_len - 1));
                history_len--;
        }
        history[history_len] = linecopy;
        history_len++;
        return 1;
}

/**
 * @brief Set the maximum history length, reducing it when necessary.
 *
 * Set the maximum length for the history. This function can be called even
 * if there is already some history, the function will make sure to retain
 * just the latest 'len' elements if the new history length value is smaller
 * than the amount of items already inside the history. 
 *
 **/
int line_history_set_maxlen(int len)
{
        char **new;

        if (++len < 1)
                return 0;
        if (history) {
                int tocopy = history_len;

                new = malloc(sizeof(char *) * len);
                if (new == NULL)
                        return 0;

                /* If we can't copy everything, free the elements we do not use. */
                if (len < tocopy) {
                        int j;
                        for (j = 0; j < tocopy - len; j++)
                                free(history[j]);
                        tocopy = len;
                }
                memset(new, 0, sizeof(char *) * len);
                memcpy(new, history + (history_len - tocopy), sizeof(char *) * tocopy);
                free(history);
                history = new;
        }
        history_max_len = len;
        if (history_len > history_max_len)
                history_len = history_max_len;
        return 1;
}

/**
 * @brief Save the history in the specified file. On success 0 is returned
 *         otherwise -1 is returned. 
 **/
int line_history_save(const char *filename)
{
        FILE *fp = fopen(filename, "w");
        int j;

        if (fp == NULL)
                return -1;
        for (j = 0; j < history_len; j++)
                fputs(history[j], fp), fputc('\n', fp);
        fclose(fp);
        return 0;
}

/**
 * @brief Load history from a file if the file exists
 *
 * Load the history from the specified file. If the file does not exist
 * zero is returned and no operation is performed.
 *
 * If the file exists and the operation succeeded 0 is returned, otherwise
 * on error -1 is returned. */
int line_history_load(const char *filename)
{
        FILE *fp = fopen(filename, "r");
        char buf[LINENOISE_MAX_LINE];

        if (fp == NULL)
                return -1;

        while (fgets(buf, LINENOISE_MAX_LINE, fp) != NULL) {
                char *p;

                p = strchr(buf, '\r');
                if (!p)
                        p = strchr(buf, '\n');
                if (p)
                        *p = '\0';
                line_history_add(buf);
        }
        fclose(fp);

        if(!atexit_registered)
                atexit(line_at_exit);

        return 0;
}

/**
 * @brief Turn on 'vi' editing mode
 **/
void line_set_vi_mode(int on){
        vi_mode = on;
}

int line_get_vi_mode(void) {
        return vi_mode;
}
<|MERGE_RESOLUTION|>--- conflicted
+++ resolved
@@ -129,12 +129,9 @@
 #include <stdio.h>
 #include <stdlib.h>
 #include <string.h>
-<<<<<<< HEAD
+#include <assert.h>
 
 #ifdef __unix__
-=======
-#include <assert.h>
->>>>>>> 1e1265dc
 #include <sys/ioctl.h>
 #include <termios.h>
 #include <unistd.h>
