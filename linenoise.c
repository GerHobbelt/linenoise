/* linenoise.c -- guerrilla line editing library against the idea that a
 * line editing lib needs to be 20,000 lines of C code.
 *
 * You can find the latest source code at:
 *
 *   http://github.com/antirez/linenoise
 *
 * Does a number of crazy assumptions that happen to be true in 99.9999% of
 * the 2010 UNIX computers around.
 *
 * ------------------------------------------------------------------------
 *
 * Copyright (c) 2010-2016, Salvatore Sanfilippo <antirez at gmail dot com>
 * Copyright (c) 2010-2013, Pieter Noordhuis <pcnoordhuis at gmail dot com>
 *
 * All rights reserved.
 *
 * Redistribution and use in source and binary forms, with or without
 * modification, are permitted provided that the following conditions are
 * met:
 *
 *  *  Redistributions of source code must retain the above copyright
 *     notice, this list of conditions and the following disclaimer.
 *
 *  *  Redistributions in binary form must reproduce the above copyright
 *     notice, this list of conditions and the following disclaimer in the
 *     documentation and/or other materials provided with the distribution.
 *
 * THIS SOFTWARE IS PROVIDED BY THE COPYRIGHT HOLDERS AND CONTRIBUTORS
 * "AS IS" AND ANY EXPRESS OR IMPLIED WARRANTIES, INCLUDING, BUT NOT
 * LIMITED TO, THE IMPLIED WARRANTIES OF MERCHANTABILITY AND FITNESS FOR
 * A PARTICULAR PURPOSE ARE DISCLAIMED. IN NO EVENT SHALL THE COPYRIGHT
 * HOLDER OR CONTRIBUTORS BE LIABLE FOR ANY DIRECT, INDIRECT, INCIDENTAL,
 * SPECIAL, EXEMPLARY, OR CONSEQUENTIAL DAMAGES (INCLUDING, BUT NOT
 * LIMITED TO, PROCUREMENT OF SUBSTITUTE GOODS OR SERVICES; LOSS OF USE,
 * DATA, OR PROFITS; OR BUSINESS INTERRUPTION) HOWEVER CAUSED AND ON ANY
 * THEORY OF LIABILITY, WHETHER IN CONTRACT, STRICT LIABILITY, OR TORT
 * (INCLUDING NEGLIGENCE OR OTHERWISE) ARISING IN ANY WAY OUT OF THE USE
 * OF THIS SOFTWARE, EVEN IF ADVISED OF THE POSSIBILITY OF SUCH DAMAGE.
 *
 * ------------------------------------------------------------------------
 *
 * References:
 * - http://invisible-island.net/xterm/ctlseqs/ctlseqs.html
 * - http://www.3waylabs.com/nw/WWW/products/wizcon/vt220.html
 *
 * Todo list:
 * - Filter bogus Ctrl+<char> combinations.
 * - Win32 support
 *
 * Bloat:
 * - History search like Ctrl+r in readline?
 *
 * List of escape sequences used by this program, we do everything just
 * with three sequences. In order to be so cheap we may have some
 * flickering effect with some slow terminal, but the lesser sequences
 * the more compatible.
 *
 * EL (Erase Line)
 *    Sequence: ESC [ n K
 *    Effect: if n is 0 or missing, clear from cursor to end of line
 *    Effect: if n is 1, clear from beginning of line to cursor
 *    Effect: if n is 2, clear entire line
 *
 * CUF (CUrsor Forward)
 *    Sequence: ESC [ n C
 *    Effect: moves cursor forward n chars
 *
 * CUB (CUrsor Backward)
 *    Sequence: ESC [ n D
 *    Effect: moves cursor backward n chars
 *
 * The following is used to get the terminal width if getting
 * the width with the TIOCGWINSZ ioctl fails
 *
 * DSR (Device Status Report)
 *    Sequence: ESC [ 6 n
 *    Effect: reports the current cusor position as ESC [ n ; m R
 *            where n is the row and m is the column
 *
 * When multi line mode is enabled, we also use two additional escape
 * sequences. However multi line editing is disabled by default.
 *
 * CUU (CUrsor Up)
 *    Sequence: ESC [ n A
 *    Effect: moves cursor up of n chars.
 *
 * CUD (CUrsor Down)
 *    Sequence: ESC [ n B
 *    Effect: moves cursor down of n chars.
 *
 * When linenoiseClearScreen() is called, two additional escape sequences
 * are used in order to clear the screen and position the cursor at home
 * position.
 *
 * CUP (CUrsor Position)
 *    Sequence: ESC [ H
 *    Effect: moves the cursor to upper left corner
 *
 * ED (Erase Display)
 *    Sequence: ESC [ 2 J
 *    Effect: clear the whole screen
 *
 */

#include <termios.h>
#include <unistd.h>
#include <stdlib.h>
#include <stdio.h>
#include <errno.h>
#include <string.h>
#include <strings.h>
#include <ctype.h>
#include <sys/stat.h>
#include <sys/types.h>
#include <sys/ioctl.h>
#include "linenoise.h"

#define LINENOISE_DEFAULT_HISTORY_MAX_LEN 100
#define LINENOISE_MAX_LINE 4096
static const char *unsupported_term[] = {"dumb","cons25","emacs",NULL};
static linenoiseCompletionCallback *completionCallback = NULL;
static linenoiseHintsCallback *hintsCallback = NULL;
static linenoiseFreeHintsCallback *freeHintsCallback = NULL;

static struct termios orig_termios; /* In order to restore at exit.*/
static int rawmode = 0; /* For atexit() function to check if restore is needed*/
static int mlmode = 0;  /* Multi line mode. Default is single line. */
static int atexit_registered = 0; /* Register atexit just 1 time. */
static int history_max_len = LINENOISE_DEFAULT_HISTORY_MAX_LEN;
static int history_len = 0;
static char **history = NULL;

/* The linenoiseState structure represents the state during line editing.
 * We pass this state to functions implementing specific editing
 * functionalities. */
struct linenoiseState {
    int ifd;            /* Terminal stdin file descriptor. */
    int ofd;            /* Terminal stdout file descriptor. */
    char *buf;          /* Edited line buffer. */
    size_t buflen;      /* Edited line buffer size. */
    const char *prompt; /* Prompt to display. */
    size_t plen;        /* Prompt length. */
    size_t pos;         /* Current cursor position. */
    size_t oldpos;      /* Previous refresh cursor position. */
    size_t len;         /* Current edited line length. */
    size_t cols;        /* Number of columns in terminal. */
    size_t maxrows;     /* Maximum num of rows used so far (multiline mode) */
    int history_index;  /* The history index we are currently editing. */
};

enum KEY_ACTION{
	KEY_NULL = 0,	    /* NULL */
	CTRL_A = 1,         /* Ctrl+a */
	CTRL_B = 2,         /* Ctrl-b */
	CTRL_C = 3,         /* Ctrl-c */
	CTRL_D = 4,         /* Ctrl-d */
	CTRL_E = 5,         /* Ctrl-e */
	CTRL_F = 6,         /* Ctrl-f */
	CTRL_H = 8,         /* Ctrl-h */
	TAB = 9,            /* Tab */
	LINE_FEED = 10,     /* Line Feed */
	CTRL_K = 11,        /* Ctrl+k */
	CTRL_L = 12,        /* Ctrl+l */
	ENTER = 13,         /* Enter */
	CTRL_N = 14,        /* Ctrl-n */
	CTRL_P = 16,        /* Ctrl-p */
	CTRL_T = 20,        /* Ctrl-t */
	CTRL_U = 21,        /* Ctrl+u */
	CTRL_W = 23,        /* Ctrl+w */
	ESC = 27,           /* Escape */
	BACKSPACE =  127    /* Backspace */
};

static void linenoiseAtExit(void);
int linenoiseHistoryAdd(const char *line);
static void refreshLine(struct linenoiseState *l);

/* Debugging macro. */
#if 0
FILE *lndebug_fp = NULL;
#define lndebug(...) \
    do { \
        if (lndebug_fp == NULL) { \
            lndebug_fp = fopen("/tmp/lndebug.txt","a"); \
            fprintf(lndebug_fp, \
            "[%d %d %d] p: %d, rows: %d, rpos: %d, max: %d, oldmax: %d\n", \
            (int)l->len,(int)l->pos,(int)l->oldpos,plen,rows,rpos, \
            (int)l->maxrows,old_rows); \
        } \
        fprintf(lndebug_fp, ", " __VA_ARGS__); \
        fflush(lndebug_fp); \
    } while (0)
#else
#define lndebug(fmt, ...)
#endif

/* ======================= Low level terminal handling ====================== */

/* Set if to use or not the multi line mode. */
void linenoiseSetMultiLine(int ml) {
    mlmode = ml;
}

/* Return true if the terminal name is in the list of terminals we know are
 * not able to understand basic escape sequences. */
static int isUnsupportedTerm(void) {
    char *term = getenv("TERM");
    int j;

    if (term == NULL) return 0;
    for (j = 0; unsupported_term[j]; j++)
        if (!strcasecmp(term,unsupported_term[j])) return 1;
    return 0;
}

/* Raw mode: 1960 magic shit. */
static int enableRawMode(int fd) {
    struct termios raw;

    if (!isatty(STDIN_FILENO)) goto fatal;
    if (!atexit_registered) {
        atexit(linenoiseAtExit);
        atexit_registered = 1;
    }
    if (tcgetattr(fd,&orig_termios) == -1) goto fatal;

    raw = orig_termios;  /* modify the original mode */
    /* input modes: no break, no CR to NL, no parity check, no strip char,
     * no start/stop output control. */
    raw.c_iflag &= ~(BRKINT | ICRNL | INPCK | ISTRIP | IXON);
    /* control modes - set 8 bit chars */
    raw.c_cflag |= (CS8);
    /* local modes - choing off, canonical off, no extended functions,
     * no signal chars (^Z,^C) */
    raw.c_lflag &= ~(ECHO | ICANON | IEXTEN | ISIG);
    /* control chars - set return condition: min number of bytes and timer.
     * We want read to return every single byte, without timeout. */
    raw.c_cc[VMIN] = 1; raw.c_cc[VTIME] = 0; /* 1 byte, no timer */

    /* put terminal in raw mode after flushing */
    if (tcsetattr(fd,TCSAFLUSH,&raw) < 0) goto fatal;
    rawmode = 1;
    return 0;

fatal:
    errno = ENOTTY;
    return -1;
}

static void disableRawMode(int fd) {
    /* Don't even check the return value as it's too late. */
    if (rawmode && tcsetattr(fd,TCSAFLUSH,&orig_termios) != -1)
        rawmode = 0;
}

/* Use the ESC [6n escape sequence to query the horizontal cursor position
 * and return it. On error -1 is returned, on success the position of the
 * cursor. */
static int getCursorPosition(int ifd, int ofd) {
    char buf[32];
    int cols, rows;
    unsigned int i = 0;

    /* Report cursor location */
    if (write(ofd, "\x1b[6n", 4) != 4) return -1;

    /* Read the response: ESC [ rows ; cols R */
    while (i < sizeof(buf)-1) {
        if (read(ifd,buf+i,1) != 1) break;
        if (buf[i] == 'R') break;
        i++;
    }
    buf[i] = '\0';

    /* Parse it. */
    if (buf[0] != ESC || buf[1] != '[') return -1;
    if (sscanf(buf+2,"%d;%d",&rows,&cols) != 2) return -1;
    return cols;
}

/* Try to get the number of columns in the current terminal, or assume 80
 * if it fails. */
static int getColumns(int ifd, int ofd) {
    struct winsize ws;

    if (ioctl(1, TIOCGWINSZ, &ws) == -1 || ws.ws_col == 0) {
        /* ioctl() failed. Try to query the terminal itself. */
        int start, cols;

        /* Get the initial position so we can restore it later. */
        start = getCursorPosition(ifd,ofd);
        if (start == -1) goto failed;

        /* Go to right margin and get position. */
        if (write(ofd,"\x1b[999C",6) != 6) goto failed;
        cols = getCursorPosition(ifd,ofd);
        if (cols == -1) goto failed;

        /* Restore position. */
        if (cols > start) {
            char seq[32];
            snprintf(seq,32,"\x1b[%dD",cols-start);
            if (write(ofd,seq,strlen(seq)) == -1) {
                /* Can't recover... */
            }
        }
        return cols;
    } else {
        return ws.ws_col;
    }

failed:
    return 80;
}

/* Get the length of the string ignoring escape-sequences */
static int strlenPerceived(const char* str) {
	int len = 0;
	if (str) {
		int escaping = 0;
		while(*str) {
			if (escaping) { /* was terminating char reached? */
				if(*str >= 0x40 && *str <= 0x7E)
					escaping = 0;
			}
			else if(*str == '\x1b') {
				escaping = 1;
				if (str[1] == '[') str++;
			}
			else {
				len++;
			}
			str++;
		}
	}
	return len;
}

/* Clear the screen. Used to handle ctrl+l */
void linenoiseClearScreen(void) {
    if (write(STDOUT_FILENO,"\x1b[H\x1b[2J",7) <= 0) {
        /* nothing to do, just to avoid warning. */
    }
}

/* Beep, used for completion when there is nothing to complete or when all
 * the choices were already shown. */
static void linenoiseBeep(void) {
    fprintf(stderr, "\x7");
    fflush(stderr);
}

/* ============================== Completion ================================ */

/* Free a list of completion option populated by linenoiseAddCompletion(). */
static void freeCompletions(linenoiseCompletions *lc) {
    size_t i;
    for (i = 0; i < lc->len; i++)
        free(lc->cvec[i]);
    if (lc->cvec != NULL)
        free(lc->cvec);
}

/* This is an helper function for linenoiseEdit() and is called when the
 * user types the <tab> key in order to complete the string currently in the
 * input.
 *
 * The state of the editing is encapsulated into the pointed linenoiseState
 * structure as described in the structure definition. */
static int completeLine(struct linenoiseState *ls) {
    linenoiseCompletions lc = { 0, NULL };
    int nread, nwritten;
    char c = 0;

    completionCallback(ls->buf,&lc);
    if (lc.len == 0) {
        linenoiseBeep();
    } else {
        size_t stop = 0, i = 0;

        while(!stop) {
            /* Show completion or original buffer */
            if (i < lc.len) {
                struct linenoiseState saved = *ls;

                ls->len = ls->pos = strlen(lc.cvec[i]);
                ls->buf = lc.cvec[i];
                refreshLine(ls);
                ls->len = saved.len;
                ls->pos = saved.pos;
                ls->buf = saved.buf;
            } else {
                refreshLine(ls);
            }

            nread = read(ls->ifd,&c,1);
            if (nread <= 0) {
                freeCompletions(&lc);
                return -1;
            }

            switch(c) {
                case TAB: /* tab */
                    i = (i+1) % (lc.len+1);
                    if (i == lc.len) linenoiseBeep();
                    break;
                case ESC: /* escape */
                    /* Re-show original buffer */
                    if (i < lc.len) refreshLine(ls);
                    stop = 1;
                    break;
                default:
                    /* Update buffer and return */
                    if (i < lc.len) {
                        nwritten = snprintf(ls->buf,ls->buflen,"%s",lc.cvec[i]);
                        ls->len = ls->pos = nwritten;
                    }
                    stop = 1;
                    break;
            }
        }
    }

    freeCompletions(&lc);
    return c; /* Return last read character */
}

/* Register a callback function to be called for tab-completion. */
void linenoiseSetCompletionCallback(linenoiseCompletionCallback *fn) {
    completionCallback = fn;
}

/* Register a hits function to be called to show hits to the user at the
 * right of the prompt. */
void linenoiseSetHintsCallback(linenoiseHintsCallback *fn) {
    hintsCallback = fn;
}

/* Register a function to free the hints returned by the hints callback
 * registered with linenoiseSetHintsCallback(). */
void linenoiseSetFreeHintsCallback(linenoiseFreeHintsCallback *fn) {
    freeHintsCallback = fn;
}

/* This function is used by the callback function registered by the user
 * in order to add completion options given the input string when the
 * user typed <tab>. See the example.c source code for a very easy to
 * understand example. */
void linenoiseAddCompletion(linenoiseCompletions *lc, const char *str) {
    size_t len = strlen(str);
    char *copy, **cvec;

    copy = malloc(len+1);
    if (copy == NULL) return;
    memcpy(copy,str,len+1);
    cvec = realloc(lc->cvec,sizeof(char*)*(lc->len+1));
    if (cvec == NULL) {
        free(copy);
        return;
    }
    lc->cvec = cvec;
    lc->cvec[lc->len++] = copy;
}

/* =========================== Line editing ================================= */

/* We define a very simple "append buffer" structure, that is an heap
 * allocated string where we can append to. This is useful in order to
 * write all the escape sequences in a buffer and flush them to the standard
 * output in a single call, to avoid flickering effects. */
struct abuf {
    char *b;
    int len;
};

static void abInit(struct abuf *ab) {
    ab->b = NULL;
    ab->len = 0;
}

static void abAppend(struct abuf *ab, const char *s, int len) {
    char *new = realloc(ab->b,ab->len+len);

    if (new == NULL) return;
    memcpy(new+ab->len,s,len);
    ab->b = new;
    ab->len += len;
}

static void abFree(struct abuf *ab) {
    free(ab->b);
}

/* Helper of refreshSingleLine() and refreshMultiLine() to show hints
 * to the right of the prompt. */
void refreshShowHints(struct abuf *ab, struct linenoiseState *l, int plen) {
    char seq[64];
    if (hintsCallback && plen+l->len < l->cols) {
        int color = -1, bold = 0;
        char *hint = hintsCallback(l->buf,&color,&bold);
        if (hint) {
            int hintlen = strlen(hint);
            int hintmaxlen = l->cols-(plen+l->len);
            if (hintlen > hintmaxlen) hintlen = hintmaxlen;
            if (bold == 1 && color == -1) color = 37;
            if (color != -1 || bold != 0)
                snprintf(seq,64,"\033[%d;%d;49m",bold,color);
            else
                seq[0] = '\0';
            abAppend(ab,seq,strlen(seq));
            abAppend(ab,hint,hintlen);
            if (color != -1 || bold != 0)
                abAppend(ab,"\033[0m",4);
            /* Call the function to free the hint returned. */
            if (freeHintsCallback) freeHintsCallback(hint);
        }
    }
}

/* Single line low level line refresh.
 *
 * Rewrite the currently edited line accordingly to the buffer content,
 * cursor position, and number of columns of the terminal. */
static void refreshSingleLine(struct linenoiseState *l) {
    char seq[64];
    size_t plen = strlen(l->prompt);
    int fd = l->ofd;
    char *buf = l->buf;
    size_t len = l->len;
    size_t pos = l->pos;
    struct abuf ab;

    while((plen+pos) >= l->cols) {
        buf++;
        len--;
        pos--;
    }
    while (plen+len > l->cols) {
        len--;
    }

    abInit(&ab);
    /* Cursor to left edge */
    snprintf(seq,64,"\r");
    abAppend(&ab,seq,strlen(seq));
    /* Write the prompt and the current buffer content */
    abAppend(&ab,l->prompt,strlen(l->prompt));
    abAppend(&ab,buf,len);
    /* Show hits if any. */
    refreshShowHints(&ab,l,plen);
    /* Erase to right */
    snprintf(seq,64,"\x1b[0K");
    abAppend(&ab,seq,strlen(seq));
    /* Move cursor to original position. */
    snprintf(seq,64,"\r\x1b[%dC", (int)(pos+strlenPerceived(l->prompt)));
    abAppend(&ab,seq,strlen(seq));
    if (write(fd,ab.b,ab.len) == -1) {} /* Can't recover from write error. */
    abFree(&ab);
}

/* Multi line low level line refresh.
 *
 * Rewrite the currently edited line accordingly to the buffer content,
 * cursor position, and number of columns of the terminal. */
static void refreshMultiLine(struct linenoiseState *l) {
    char seq[64];
    int plen = strlen(l->prompt);
    int rows = (plen+l->len+l->cols-1)/l->cols; /* rows used by current buf. */
    int rpos = (plen+l->oldpos+l->cols)/l->cols; /* cursor relative row. */
    int rpos2; /* rpos after refresh. */
    int col; /* column position, zero-based. */
    int old_rows = l->maxrows;
    int fd = l->ofd, j;
    struct abuf ab;

    /* Update maxrows if needed. */
    if (rows > (int)l->maxrows) l->maxrows = rows;

    /* First step: clear all the lines used before. To do so start by
     * going to the last row. */
    abInit(&ab);
    if (old_rows-rpos > 0) {
        lndebug("go down %d", old_rows-rpos);
        snprintf(seq,64,"\x1b[%dB", old_rows-rpos);
        abAppend(&ab,seq,strlen(seq));
    }

    /* Now for every row clear it, go up. */
    for (j = 0; j < old_rows-1; j++) {
<<<<<<< HEAD
        lndebug("clear+up");
        snprintf(seq,64,"\r\x1b[0K\x1b[1A");
=======
        lndebug("clear+up", NULL);
        snprintf(seq,64,"\x1b[0G\x1b[0K\x1b[1A");
>>>>>>> c2afc84f
        abAppend(&ab,seq,strlen(seq));
    }

    /* Clean the top line. */
<<<<<<< HEAD
    lndebug("clear");
    snprintf(seq,64,"\r\x1b[0K");
=======
    lndebug("clear", NULL);
    snprintf(seq,64,"\x1b[0G\x1b[0K");
>>>>>>> c2afc84f
    abAppend(&ab,seq,strlen(seq));

    /* Write the prompt and the current buffer content */
    abAppend(&ab,l->prompt,strlen(l->prompt));
    abAppend(&ab,l->buf,l->len);

    /* Show hits if any. */
    refreshShowHints(&ab,l,plen);

    /* If we are at the very end of the screen with our prompt, we need to
     * emit a newline and move the prompt to the first column. */
    if (l->pos &&
        l->pos == l->len &&
        (l->pos+plen) % l->cols == 0)
    {
        lndebug("<newline>", NULL);
        abAppend(&ab,"\n",1);
        snprintf(seq,64,"\r");
        abAppend(&ab,seq,strlen(seq));
        rows++;
        if (rows > (int)l->maxrows) l->maxrows = rows;
    }

    /* Move cursor to right position. */
    rpos2 = (plen+l->pos+l->cols)/l->cols; /* current cursor relative row. */
    lndebug("rpos2 %d", rpos2);

    /* Go up till we reach the expected positon. */
    if (rows-rpos2 > 0) {
        lndebug("go-up %d", rows-rpos2);
        snprintf(seq,64,"\x1b[%dA", rows-rpos2);
        abAppend(&ab,seq,strlen(seq));
    }

    /* Set column. */
    col = (plen+(int)l->pos) % (int)l->cols;
    lndebug("set col %d", 1+col);
    if (col)
        snprintf(seq,64,"\r\x1b[%dC", col);
    else
        snprintf(seq,64,"\r");
    abAppend(&ab,seq,strlen(seq));

    lndebug("\n", NULL);
    l->oldpos = l->pos;

    if (write(fd,ab.b,ab.len) == -1) {} /* Can't recover from write error. */
    abFree(&ab);
}

/* Calls the two low level functions refreshSingleLine() or
 * refreshMultiLine() according to the selected mode. */
static void refreshLine(struct linenoiseState *l) {
    if (mlmode)
        refreshMultiLine(l);
    else
        refreshSingleLine(l);
}

/* Insert the character 'c' at cursor current position.
 *
 * On error writing to the terminal -1 is returned, otherwise 0. */
int linenoiseEditInsert(struct linenoiseState *l, char c) {
    if (l->len < l->buflen) {
        if (l->len == l->pos) {
            l->buf[l->pos] = c;
            l->pos++;
            l->len++;
            l->buf[l->len] = '\0';
            if ((!mlmode && l->plen+l->len < l->cols && !hintsCallback)) {
                /* Avoid a full update of the line in the
                 * trivial case. */
                char charc = (char)c;
                if (write(l->fd,&charc,1) == -1) return -1;
            } else {
                refreshLine(l);
            }
        } else {
            memmove(l->buf+l->pos+1,l->buf+l->pos,l->len-l->pos);
            l->buf[l->pos] = c;
            l->len++;
            l->pos++;
            l->buf[l->len] = '\0';
            refreshLine(l);
        }
    }
    return 0;
}

/* Move cursor on the left. */
void linenoiseEditMoveLeft(struct linenoiseState *l) {
    if (l->pos > 0) {
        l->pos--;
        refreshLine(l);
    }
}

/* Move cursor on the right. */
void linenoiseEditMoveRight(struct linenoiseState *l) {
    if (l->pos != l->len) {
        l->pos++;
        refreshLine(l);
    }
}

/* Move cursor to the end of the current word. */
void linenoiseEditMoveWordEnd(struct linenoiseState *l) {
    if (l->len == 0 || l->pos >= l->len) return;
    if (l->buf[l->pos] == ' ')
        while (l->pos < l->len && l->buf[l->pos] == ' ') ++l->pos;
    while (l->pos < l->len && l->buf[l->pos] != ' ') ++l->pos;
    refreshLine(l);
}

/* Move cursor to the start of the current word. */
void linenoiseEditMoveWordStart(struct linenoiseState *l) {
    if (l->len == 0) return;
    if (l->buf[l->pos-1] == ' ') --l->pos;
    if (l->buf[l->pos] == ' ')
        while (l->pos > 0 && l->buf[l->pos] == ' ') --l->pos;
    while (l->pos > 0 && l->buf[l->pos-1] != ' ') --l->pos;
    refreshLine(l);
}

/* Move cursor to the start of the line. */
void linenoiseEditMoveHome(struct linenoiseState *l) {
    if (l->pos != 0) {
        l->pos = 0;
        refreshLine(l);
    }
}

/* Move cursor to the end of the line. */
void linenoiseEditMoveEnd(struct linenoiseState *l) {
    if (l->pos != l->len) {
        l->pos = l->len;
        refreshLine(l);
    }
}

/* Substitute the currently edited line with the next or previous history
 * entry as specified by 'dir'. */
#define LINENOISE_HISTORY_NEXT 0
#define LINENOISE_HISTORY_PREV 1
void linenoiseEditHistoryNext(struct linenoiseState *l, int dir) {
    if (history_len > 1) {
        /* Update the current history entry before to
         * overwrite it with the next one. */
        free(history[history_len - 1 - l->history_index]);
        history[history_len - 1 - l->history_index] = strdup(l->buf);
        /* Show the new entry */
        l->history_index += (dir == LINENOISE_HISTORY_PREV) ? 1 : -1;
        if (l->history_index < 0) {
            l->history_index = 0;
            return;
        } else if (l->history_index >= history_len) {
            l->history_index = history_len-1;
            return;
        }
        strncpy(l->buf,history[history_len - 1 - l->history_index],l->buflen);
        l->buf[l->buflen-1] = '\0';
        l->len = l->pos = strlen(l->buf);
        refreshLine(l);
    }
}

/* Delete the character at the right of the cursor without altering the cursor
 * position. Basically this is what happens with the "Delete" keyboard key. */
void linenoiseEditDelete(struct linenoiseState *l) {
    if (l->len > 0 && l->pos < l->len) {
        memmove(l->buf+l->pos,l->buf+l->pos+1,l->len-l->pos-1);
        l->len--;
        l->buf[l->len] = '\0';
        refreshLine(l);
    }
}

/* Backspace implementation. */
void linenoiseEditBackspace(struct linenoiseState *l) {
    if (l->pos > 0 && l->len > 0) {
        memmove(l->buf+l->pos-1,l->buf+l->pos,l->len-l->pos);
        l->pos--;
        l->len--;
        l->buf[l->len] = '\0';
        refreshLine(l);
    }
}

/* Delete the previous word, maintaining the cursor at the start of the
 * current word. */
void linenoiseEditDeletePrevWord(struct linenoiseState *l) {
    size_t old_pos = l->pos;
    size_t diff;

    while (l->pos > 0 && l->buf[l->pos-1] == ' ')
        l->pos--;
    while (l->pos > 0 && l->buf[l->pos-1] != ' ')
        l->pos--;
    diff = old_pos - l->pos;
    memmove(l->buf+l->pos,l->buf+old_pos,l->len-old_pos+1);
    l->len -= diff;
    refreshLine(l);
}

/* Delete the next word, maintaining the cursor at the same position */
void linenoiseEditDeleteNextWord(struct linenoiseState *l) {
    size_t next_word_end = l->pos;
    while (next_word_end < l->len && l->buf[next_word_end] == ' ') ++next_word_end;
    while (next_word_end < l->len && l->buf[next_word_end] != ' ') ++next_word_end;
    memmove(l->buf+l->pos, l->buf+next_word_end, l->len-next_word_end);
    l->len -= next_word_end - l->pos;
    refreshLine(l);
}

/* This function is the core of the line editing capability of linenoise.
 * It expects 'fd' to be already in "raw mode" so that every key pressed
 * will be returned ASAP to read().
 *
 * The resulting string is put into 'buf' when the user type enter, or
 * when ctrl+d is typed.
 *
 * The function returns the length of the current buffer. */
static int linenoiseEdit(int stdin_fd, int stdout_fd, char *buf, size_t buflen, const char *prompt)
{
    struct linenoiseState l;

    /* Populate the linenoise state that we pass to functions implementing
     * specific editing functionalities. */
    l.ifd = stdin_fd;
    l.ofd = stdout_fd;
    l.buf = buf;
    l.buflen = buflen;
    l.prompt = prompt;
    l.plen = strlen(prompt);
    l.oldpos = l.pos = 0;
    l.len = 0;
    l.cols = getColumns(stdin_fd, stdout_fd);
    l.maxrows = 0;
    l.history_index = 0;

    /* Buffer starts empty. */
    l.buf[0] = '\0';
    l.buflen--; /* Make sure there is always space for the nulterm */

    /* The latest history entry is always our current buffer, that
     * initially is just an empty string. */
    linenoiseHistoryAdd("");

    if (write(l.ofd,prompt,l.plen) == -1) return -1;
    while(1) {
        signed char c;
        int nread;
        char seq[3];

	/* Continue reading if interrupted by a signal */
	do {
          nread = read(l.ifd,&c,1);
        } while((nread == -1) && (errno == EINTR));

        if (nread <= 0) return l.len;
        

        /* Only autocomplete when the callback is set. It returns < 0 when
         * there was an error reading from fd. Otherwise it will return the
         * character that should be handled next. */
        if (c == TAB && completionCallback != NULL) {
            c = completeLine(&l);
            int cint = completeLine(&l);
            /* Return on errors */
            if (cint < 0) return l.len;
            /* Read next character when 0 */
            if (cint == 0) continue;
            c = (char)cint;
        }

        switch(c) {
        case LINE_FEED:/* line feed */
        case ENTER:    /* enter */
            history_len--;
            free(history[history_len]);
            if (mlmode) linenoiseEditMoveEnd(&l);
            if (hintsCallback) {
                /* Force a refresh without hints to leave the previous
                 * line as the user typed it after a newline. */
                linenoiseHintsCallback *hc = hintsCallback;
                hintsCallback = NULL;
                refreshLine(&l);
                hintsCallback = hc;
            }
            return (int)l.len;
        case CTRL_C:     /* ctrl-c */
            errno = EAGAIN;
            return -1;
        case BACKSPACE:   /* backspace */
        case 8:     /* ctrl-h */
            linenoiseEditBackspace(&l);
            break;
        case CTRL_D:     /* ctrl-d, remove char at right of cursor, or if the
                            line is empty, act as end-of-file. */
            if (l.len > 0) {
                linenoiseEditDelete(&l);
            } else {
                history_len--;
                free(history[history_len]);
                return -1;
            }
            break;
        case CTRL_T:    /* ctrl-t, swaps current character with previous. */
            if (l.pos > 0 && l.pos < l.len) {
                int aux = buf[l.pos-1];
                buf[l.pos-1] = buf[l.pos];
                buf[l.pos] = aux;
                if (l.pos != l.len-1) l.pos++;
                refreshLine(&l);
            }
            break;
        case CTRL_B:     /* ctrl-b */
            linenoiseEditMoveLeft(&l);
            break;
        case CTRL_F:     /* ctrl-f */
            linenoiseEditMoveRight(&l);
            break;
        case CTRL_P:    /* ctrl-p */
            linenoiseEditHistoryNext(&l, LINENOISE_HISTORY_PREV);
            break;
        case CTRL_N:    /* ctrl-n */
            linenoiseEditHistoryNext(&l, LINENOISE_HISTORY_NEXT);
            break;
        case ESC:    /* escape sequence */
            if (read(l.ifd,seq,1) == -1) break;
            /* ESC ? sequences */
            if (seq[0] != '[' && seq[0] != '0') {
                switch (seq[0]) {
                case 'f':
                    linenoiseEditMoveWordEnd(&l);
                    break;
                case 'b':
                    linenoiseEditMoveWordStart(&l);
                    break;
                case 'd':
                    linenoiseEditDeleteNextWord(&l);
                    break;
                }
            } else {
                if (read(l.ifd,seq+1,1) == -1) break;
                /* ESC [ sequences. */
                if (seq[0] == '[') {
                    if (seq[1] >= '0' && seq[1] <= '9') {
                        /* Extended escape, read additional byte. */
                        if (read(l.ifd,seq+2,1) == -1) break;
                        if (seq[2] == '~') {
                            switch(seq[1]) {
                            case '3': /* Delete key. */
                                linenoiseEditDelete(&l);
                                break;
                            }
                        }
                    } else {
                        switch(seq[1]) {
                        case 'A': /* Up */
                            linenoiseEditHistoryNext(&l, LINENOISE_HISTORY_PREV);
                            break;
                        case 'B': /* Down */
                            linenoiseEditHistoryNext(&l, LINENOISE_HISTORY_NEXT);
                            break;
                        case 'C': /* Right */
                            linenoiseEditMoveRight(&l);
                            break;
                        case 'D': /* Left */
                            linenoiseEditMoveLeft(&l);
                            break;
                        case 'H': /* Home */
                            linenoiseEditMoveHome(&l);
                            break;
                        case 'F': /* End*/
                            linenoiseEditMoveEnd(&l);
                            break;
                        case 'd': /* End*/
                            linenoiseEditDeleteNextWord(&l);
                            break;
                        case '1': /* Home */
                            linenoiseEditMoveHome(&l);
                            break;
                        case '4': /* End */
                            linenoiseEditMoveEnd(&l);
                            break;

                        case '1': /* Home key. */
                            linenoiseEditMoveHome(&l);
                            break;

                        case '4': /* End key. */
                            linenoiseEditMoveEnd(&l);
                            break;                            
                        }
                    }
                }
                /* ESC O sequences. */
                else if (seq[0] == 'O') {
                    switch(seq[1]) {
                    case 'H': /* Home */
                        linenoiseEditMoveHome(&l);
                        break;
                    case 'F': /* End*/
                        linenoiseEditMoveEnd(&l);
                        break;
                    }
                }
            }
            break;
        default:
            if (linenoiseEditInsert(&l,c)) return -1;
            break;
        case CTRL_U: /* Ctrl+u, delete the whole line. */
            buf[0] = '\0';
            l.pos = l.len = 0;
            refreshLine(&l);
            break;
        case CTRL_K: /* Ctrl+k, delete from current to end of line. */
            buf[l.pos] = '\0';
            l.len = l.pos;
            refreshLine(&l);
            break;
        case CTRL_A: /* Ctrl+a, go to the start of the line */
            linenoiseEditMoveHome(&l);
            break;
        case CTRL_E: /* ctrl+e, go to the end of the line */
            linenoiseEditMoveEnd(&l);
            break;
        case CTRL_L: /* ctrl+l, clear screen */
            linenoiseClearScreen();
            refreshLine(&l);
            break;
        case CTRL_W: /* ctrl+w, delete previous word */
            linenoiseEditDeletePrevWord(&l);
            break;
        }
    }
    return l.len;
}

/* This special mode is used by linenoise in order to print scan codes
 * on screen for debugging / development purposes. It is implemented
 * by the linenoise_example program using the --keycodes option. */
void linenoisePrintKeyCodes(void) {
    char quit[4];

    printf("Linenoise key codes debugging mode.\n"
            "Press keys to see scan codes. Type 'quit' at any time to exit.\n");
    if (enableRawMode(STDIN_FILENO) == -1) return;
    memset(quit,' ',4);
    while(1) {
        char c;
        int nread;

        nread = read(STDIN_FILENO,&c,1);
        if (nread <= 0) continue;
        memmove(quit,quit+1,sizeof(quit)-1); /* shift string to left. */
        quit[sizeof(quit)-1] = c; /* Insert current char on the right. */
        if (memcmp(quit,"quit",sizeof(quit)) == 0) break;

        printf("'%c' %02x (%d) (type quit to exit)\n",
            isprint((int)c) ? c : '?', (int)c, (int)c);
        printf("\r"); /* Go left edge manually, we are in raw mode. */
        fflush(stdout);
    }
    disableRawMode(STDIN_FILENO);
}

/* This function calls the line editing function linenoiseEdit() using
 * the STDIN file descriptor set in raw mode. */
static int linenoiseRaw(char *buf, size_t buflen, const char *prompt) {
    int count;

    if (buflen == 0) {
        errno = EINVAL;
        return -1;
    }

    if (enableRawMode(STDIN_FILENO) == -1) return -1;
    count = linenoiseEdit(STDIN_FILENO, STDOUT_FILENO, buf, buflen, prompt);
    disableRawMode(STDIN_FILENO);
    printf("\n");
    return count;
}

/* This function is called when linenoise() is called with the standard
 * input file descriptor not attached to a TTY. So for example when the
 * program using linenoise is called in pipe or with a file redirected
 * to its standard input. In this case, we want to be able to return the
 * line regardless of its length (by default we are limited to 4k). */
static char *linenoiseNoTTY(void) {
    char *line = NULL;
    size_t len = 0, maxlen = 0;

    while(1) {
    	int c;
        if (len == maxlen) {
            char *oldval = line;
            if (maxlen == 0) maxlen = 16;
            maxlen *= 2;
            line = realloc(line,maxlen);
            if (line == NULL) {
                if (oldval) free(oldval);
                return NULL;
            }
        }
        c = fgetc(stdin);
        if (c == EOF || c == '\n') {
            if (c == EOF && len == 0) {
                free(line);
                return NULL;
            } else {
                line[len] = '\0';
                return line;
            }
        } else {
            line[len] = c;
            len++;
        }
    }
}

/* The high level function that is the main API of the linenoise library.
 * This function checks if the terminal has basic capabilities, just checking
 * for a blacklist of stupid terminals, and later either calls the line
 * editing function or uses dummy fgets() so that you will be able to type
 * something even in the most desperate of the conditions. */
char *linenoise(const char *prompt) {
    char buf[LINENOISE_MAX_LINE];
    int count;

    if (!isatty(STDIN_FILENO)) {
        /* Not a tty: read from file / pipe. In this mode we don't want any
         * limit to the line size, so we call a function to handle that. */
        return linenoiseNoTTY();
    } else if (isUnsupportedTerm()) {
        size_t len;

        printf("%s",prompt);
        fflush(stdout);
        if (fgets(buf,LINENOISE_MAX_LINE,stdin) == NULL) return NULL;
        len = strlen(buf);
        while(len && (buf[len-1] == '\n' || buf[len-1] == '\r')) {
            len--;
            buf[len] = '\0';
        }
        return strdup(buf);
    } else {
        count = linenoiseRaw(buf,LINENOISE_MAX_LINE,prompt);
        if (count == -1) return NULL;
        return strdup(buf);
    }
}

/* This is just a wrapper the user may want to call in order to make sure
 * the linenoise returned buffer is freed with the same allocator it was
 * created with. Useful when the main program is using an alternative
 * allocator. */
void linenoiseFree(void *ptr) {
    free(ptr);
}

/* ================================ History ================================= */

/* Free the history, but does not reset it. Only used when we have to
 * exit() to avoid memory leaks are reported by valgrind & co. */
static void freeHistory(void) {
    if (history) {
        int j;

        for (j = 0; j < history_len; j++)
            free(history[j]);
        free(history);
    }
}

/* At exit we'll try to fix the terminal to the initial conditions. */
static void linenoiseAtExit(void) {
    disableRawMode(STDIN_FILENO);
    freeHistory();
}

/* This is the API call to add a new entry in the linenoise history.
 * It uses a fixed array of char pointers that are shifted (memmoved)
 * when the history max length is reached in order to remove the older
 * entry and make room for the new one, so it is not exactly suitable for huge
 * histories, but will work well for a few hundred of entries.
 *
 * Using a circular buffer is smarter, but a bit more complex to handle. */
int linenoiseHistoryAdd(const char *line) {
    char *linecopy;

    if (history_max_len == 0) return 0;

    /* Initialization on first call. */
    if (history == NULL) {
        history = malloc(sizeof(char*)*history_max_len);
        if (history == NULL) return 0;
        memset(history,0,(sizeof(char*)*history_max_len));
    }

    /* Don't add duplicated lines. */
    if (history_len && !strcmp(history[history_len-1], line)) return 0;

    /* Add an heap allocated copy of the line in the history.
     * If we reached the max length, remove the older line. */
    linecopy = strdup(line);
    if (!linecopy) return 0;
    if (history_len == history_max_len) {
        free(history[0]);
        memmove(history,history+1,sizeof(char*)*(history_max_len-1));
        history_len--;
    }
    history[history_len] = linecopy;
    history_len++;
    return 1;
}

/* Set the maximum length for the history. This function can be called even
 * if there is already some history, the function will make sure to retain
 * just the latest 'len' elements if the new history length value is smaller
 * than the amount of items already inside the history. */
int linenoiseHistorySetMaxLen(int len) {
    char **new;

    if (len < 1) return 0;
    if (history) {
        int tocopy = history_len;

        new = malloc(sizeof(char*)*len);
        if (new == NULL) return 0;

        /* If we can't copy everything, free the elements we'll not use. */
        if (len < tocopy) {
            int j;

            for (j = 0; j < tocopy-len; j++) free(history[j]);
            tocopy = len;
        }
        memset(new,0,sizeof(char*)*len);
        memcpy(new,history+(history_len-tocopy), sizeof(char*)*tocopy);
        free(history);
        history = new;
    }
    history_max_len = len;
    if (history_len > history_max_len)
        history_len = history_max_len;
    return 1;
}

/* Save the history in the specified file. On success 0 is returned
 * otherwise -1 is returned. */
int linenoiseHistorySave(const char *filename) {
    mode_t old_umask = umask(S_IXUSR|S_IRWXG|S_IRWXO);
    FILE *fp;
    int j;

    fp = fopen(filename,"w");
    umask(old_umask);
    if (fp == NULL) return -1;
    (void)chmod(filename,S_IRUSR|S_IWUSR);
    for (j = 0; j < history_len; j++)
        fprintf(fp,"%s\n",history[j]);
    fclose(fp);
    return 0;
}

/* Load the history from the specified file. If the file does not exist
 * -1 is returned and no operation is performed.
 *
 * If the file exists and the operation succeeded 0 is returned, otherwise
 * on error -1 is returned. */
int linenoiseHistoryLoad(const char *filename) {
    FILE *fp = fopen(filename,"r");
    char buf[LINENOISE_MAX_LINE];

    if (fp == NULL) return -1;

    while (fgets(buf,LINENOISE_MAX_LINE,fp) != NULL) {
        char *p;

        p = strchr(buf,'\r');
        if (!p) p = strchr(buf,'\n');
        if (p) *p = '\0';
        linenoiseHistoryAdd(buf);
    }
    fclose(fp);
    return 0;
}<|MERGE_RESOLUTION|>--- conflicted
+++ resolved
@@ -588,24 +588,14 @@
 
     /* Now for every row clear it, go up. */
     for (j = 0; j < old_rows-1; j++) {
-<<<<<<< HEAD
-        lndebug("clear+up");
+        lndebug("clear+up", NULL);
         snprintf(seq,64,"\r\x1b[0K\x1b[1A");
-=======
-        lndebug("clear+up", NULL);
-        snprintf(seq,64,"\x1b[0G\x1b[0K\x1b[1A");
->>>>>>> c2afc84f
         abAppend(&ab,seq,strlen(seq));
     }
 
     /* Clean the top line. */
-<<<<<<< HEAD
-    lndebug("clear");
+    lndebug("clear", NULL);
     snprintf(seq,64,"\r\x1b[0K");
-=======
-    lndebug("clear", NULL);
-    snprintf(seq,64,"\x1b[0G\x1b[0K");
->>>>>>> c2afc84f
     abAppend(&ab,seq,strlen(seq));
 
     /* Write the prompt and the current buffer content */
