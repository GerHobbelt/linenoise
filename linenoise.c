--- conflicted
+++ resolved
@@ -668,12 +668,8 @@
             if ((!mlmode && l->plen+l->len < l->cols && !hintsCallback)) {
                 /* Avoid a full update of the line in the
                  * trivial case. */
-<<<<<<< HEAD
-                if (write(l->ofd,&c,1) == -1) return -1;
-=======
                 char charc = (char)c;
                 if (write(l->fd,&charc,1) == -1) return -1;
->>>>>>> e7cd0312
             } else {
                 refreshLine(l);
             }
@@ -860,22 +856,14 @@
         /* Only autocomplete when the callback is set. It returns < 0 when
          * there was an error reading from fd. Otherwise it will return the
          * character that should be handled next. */
-<<<<<<< HEAD
         if (c == TAB && completionCallback != NULL) {
             c = completeLine(&l);
-=======
-        if (c == 9 && completionCallback != NULL) {
             int cint = completeLine(&l);
->>>>>>> e7cd0312
             /* Return on errors */
             if (cint < 0) return l.len;
             /* Read next character when 0 */
-<<<<<<< HEAD
-            if (c == KEY_NULL) continue;
-=======
             if (cint == 0) continue;
             c = (char)cint;
->>>>>>> e7cd0312
         }
 
         switch(c) {
