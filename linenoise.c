/* linenoise.c -- guerrilla line editing library against the idea that a
 * line editing lib needs to be 20,000 lines of C code.
 *
 * You can find the latest source code at:
 *
 *   http://github.com/msteveb/linenoise
 *   (forked from http://github.com/antirez/linenoise)
 *   (merged with a number of other linenoise forks)
 *
 * Does a number of crazy assumptions that happen to be true in 99.9999% of
 * the 2010 UNIX computers around.
 *
 * ------------------------------------------------------------------------
 *
 * Copyright (c) 2010, Salvatore Sanfilippo <antirez at gmail dot com>
 * Copyright (c) 2010, Pieter Noordhuis <pcnoordhuis at gmail dot com>
 * Copyright (c) 2011, Steve Bennett <steveb at workware dot net dot au>
 * Copyright (c) 2011, Alan DeKok <aland at freeradius dot org>
 *
 * All rights reserved.
 *
 * Redistribution and use in source and binary forms, with or without
 * modification, are permitted provided that the following conditions are
 * met:
 *
 *  *  Redistributions of source code must retain the above copyright
 *     notice, this list of conditions and the following disclaimer.
 *
 *  *  Redistributions in binary form must reproduce the above copyright
 *     notice, this list of conditions and the following disclaimer in the
 *     documentation and/or other materials provided with the distribution.
 *
 * THIS SOFTWARE IS PROVIDED BY THE COPYRIGHT HOLDERS AND CONTRIBUTORS
 * "AS IS" AND ANY EXPRESS OR IMPLIED WARRANTIES, INCLUDING, BUT NOT
 * LIMITED TO, THE IMPLIED WARRANTIES OF MERCHANTABILITY AND FITNESS FOR
 * A PARTICULAR PURPOSE ARE DISCLAIMED. IN NO EVENT SHALL THE COPYRIGHT
 * HOLDER OR CONTRIBUTORS BE LIABLE FOR ANY DIRECT, INDIRECT, INCIDENTAL,
 * SPECIAL, EXEMPLARY, OR CONSEQUENTIAL DAMAGES (INCLUDING, BUT NOT
 * LIMITED TO, PROCUREMENT OF SUBSTITUTE GOODS OR SERVICES; LOSS OF USE,
 * DATA, OR PROFITS; OR BUSINESS INTERRUPTION) HOWEVER CAUSED AND ON ANY
 * THEORY OF LIABILITY, WHETHER IN CONTRACT, STRICT LIABILITY, OR TORT
 * (INCLUDING NEGLIGENCE OR OTHERWISE) ARISING IN ANY WAY OUT OF THE USE
 * OF THIS SOFTWARE, EVEN IF ADVISED OF THE POSSIBILITY OF SUCH DAMAGE.
 *
 * ------------------------------------------------------------------------
 *
 * References:
 * - http://invisible-island.net/xterm/ctlseqs/ctlseqs.html
 * - http://www.3waylabs.com/nw/WWW/products/wizcon/vt220.html
 *
 * Bloat:
 * - Completion?
 *
 * Unix/termios
 * ------------
 * List of escape sequences used by this program, we do everything just
 * a few sequences. In order to be so cheap we may have some
 * flickering effect with some slow terminal, but the lesser sequences
 * the more compatible.
 *
 * EL (Erase Line)
 *    Sequence: ESC [ 0 K
 *    Effect: clear from cursor to end of line
 *
 * CUF (CUrsor Forward)
 *    Sequence: ESC [ n C
 *    Effect: moves cursor forward n chars
 *
 * CR (Carriage Return)
 *    Sequence: \r
 *    Effect: moves cursor to column 1
 *
 * The following are used to clear the screen: ESC [ H ESC [ 2 J
 * This is actually composed of two sequences:
 *
 * cursorhome
 *    Sequence: ESC [ H
 *    Effect: moves the cursor to upper left corner
 *
 * ED2 (Clear entire screen)
 *    Sequence: ESC [ 2 J
 *    Effect: clear the whole screen
 *
 * == For highlighting control characters, we also use the following two ==
 * SO (enter StandOut)
 *    Sequence: ESC [ 7 m
 *    Effect: Uses some standout mode such as reverse video
 *
 * SE (Standout End)
 *    Sequence: ESC [ 0 m
 *    Effect: Exit standout mode
 *
 * == Only used if TIOCGWINSZ fails ==
 * DSR/CPR (Report cursor position)
 *    Sequence: ESC [ 6 n
 *    Effect: reports current cursor position as ESC [ NNN ; MMM R
 *
 * == Only used in multiline mode ==
 * CUU (Cursor Up)
 *    Sequence: ESC [ n A
 *    Effect: moves cursor up n chars.
 *
 * CUD (Cursor Down)
 *    Sequence: ESC [ n B
 *    Effect: moves cursor down n chars.
 *
 * win32/console
 * -------------
 * If __MINGW32__ is defined, the win32 console API is used.
 * This could probably be made to work for the msvc compiler too.
 * This support based in part on work by Jon Griffiths.
 */

#ifdef _WIN32 /* Windows platform, either MinGW or Visual Studio (MSVC) */
#include <windows.h>
#include <fcntl.h>
#define USE_WINCONSOLE
#ifdef __MINGW32__
#define HAVE_UNISTD_H
#endif
#else
#include <termios.h>
#include <sys/ioctl.h>
#include <poll.h>
#define USE_TERMIOS
#define HAVE_UNISTD_H
#endif

#ifdef HAVE_UNISTD_H
#include <unistd.h>
#endif
#include <stdlib.h>
#include <stdarg.h>
#include <stdio.h>
#include <assert.h>
#include <errno.h>
#include <string.h>
#include <signal.h>
#include <stdlib.h>
#include <sys/types.h>

#if defined(_WIN32) && !defined(__MINGW32__)
/* Microsoft headers don't like old POSIX names */
#define strdup _strdup
#define snprintf _snprintf
#endif

#include "linenoise.h"
#ifndef STRINGBUF_H
#include "stringbuf.h"
#endif
#ifndef UTF8_UTIL_H
#include "utf8.h"
#endif

#define LINENOISE_DEFAULT_HISTORY_MAX_LEN 100
static linenoiseCharacterCallback *characterCallback[256] = { NULL };

#define TAB_WIDTH 8

static linenoiseCharacterCallback *characterCallback[256] = { NULL };

/* ctrl('A') -> 0x01 */
#define ctrl(C) ((C) - '@')
/* meta('a') ->  0xe1 */
#define meta(C) (-(C))

/* Use -ve numbers here to co-exist with normal unicode chars */
enum {
    SPECIAL_NONE,
    /* don't use -1 here since that indicates error */
    SPECIAL_UP = ctrl('P'),
    SPECIAL_DOWN = ctrl('N'),
    SPECIAL_LEFT = ctrl('B'),
    SPECIAL_RIGHT = ctrl('F'),
    SPECIAL_HOME = ctrl('A'),
    SPECIAL_END = ctrl('E'),
    SPECIAL_ESCAPE = 27,
    SPECIAL_BACKSPACE = 127,
    SPECIAL_FAILURE = -1,
    SPECIAL_DELETE = -2,
    SPECIAL_INSERT = -3,
    SPECIAL_PAGE_UP = -4,
    SPECIAL_PAGE_DOWN = -5,
};

static int history_max_len = LINENOISE_DEFAULT_HISTORY_MAX_LEN;
static int history_len = 0;
static int history_index = 0;
static char **history = NULL;

/* Structure to contain the status of the current (being edited) line */
struct current {
    stringbuf *buf;     /* Current buffer. Always null terminated */
    int pos;            /* Cursor position, measured in chars */
    int cols;           /* Size of the window, in chars */
    int nrows;          /* How many rows are being used in multiline mode (>= 1) */
    int rpos;           /* The current row containing the cursor - multiline mode only */
    int colsright;      /* refreshLine() cached cols for insert_char() optimisation */
    int colsleft;       /* refreshLine() cached cols for remove_char() optimisation */
    const char *prompt;
    stringbuf *capture; /* capture buffer, or NULL for none. Always null terminated */
    stringbuf *output;  /* used only during refreshLine() - output accumulator */
#if defined(USE_TERMIOS)
    int fd;             /* Terminal fd */
#elif defined(USE_WINCONSOLE)
    HANDLE outh;        /* Console output handle */
    HANDLE inh;         /* Console input handle */
    int rows;           /* Screen rows */
    int x;              /* Current column during output */
    int y;              /* Current row */
#ifdef USE_UTF8
    #define UBUF_MAX_CHARS 132
    WORD ubuf[UBUF_MAX_CHARS + 1];  /* Accumulates utf16 output - one extra for final surrogate pairs */
    int ubuflen;        /* length used in ubuf */
    int ubufcols;       /* how many columns are represented by the chars in ubuf? */
#endif
#endif
};

static int fd_read(struct current *current);
static int getWindowSize(struct current *current);
static void cursorDown(struct current *current, int n);
static void cursorUp(struct current *current, int n);
static void eraseEol(struct current *current);
static void refreshLine(struct current *current);
static void refreshLineAlt(struct current *current, const char *prompt, const char *buf, int cursor_pos);
static void setCursorPos(struct current *current, int x);
static void setOutputHighlight(struct current *current, const int *props, int nprops);
static void set_current(struct current *current, const char *str);

static int fd_isatty(struct current *current)
{
#ifdef USE_TERMIOS
    return isatty(current->fd);
#else
    (void)current;
    return 0;
#endif
}

void linenoiseHistoryFree(void) {
    if (history) {
        int j;

        for (j = 0; j < history_len; j++)
            free(history[j]);
        free(history);
        history = NULL;
        history_len = 0;
    }
}

typedef enum {
    EP_START,   /* looking for ESC */
    EP_ESC,     /* looking for [ */
    EP_DIGITS,  /* parsing digits */
    EP_PROPS,   /* parsing digits or semicolons */
    EP_END,     /* ok */
    EP_ERROR,   /* error */
} ep_state_t;

struct esc_parser {
    ep_state_t state;
    int props[5];   /* properties are stored here */
    int maxprops;   /* size of the props[] array */
    int numprops;   /* number of properties found */
    int termchar;   /* terminator char, or 0 for any alpha */
    int current;    /* current (partial) property value */
};

/**
 * Initialise the escape sequence parser at *parser.
 *
 * If termchar is 0 any alpha char terminates ok. Otherwise only the given
 * char terminates successfully.
 * Run the parser state machine with calls to parseEscapeSequence() for each char.
 */
static void initParseEscapeSeq(struct esc_parser *parser, int termchar)
{
    parser->state = EP_START;
    parser->maxprops = sizeof(parser->props) / sizeof(*parser->props);
    parser->numprops = 0;
    parser->current = 0;
    parser->termchar = termchar;
}

/**
 * Pass character 'ch' into the state machine to parse:
 *   'ESC' '[' <digits> (';' <digits>)* <termchar>
 *
 * The first character must be ESC.
 * Returns the current state. The state machine is done when it returns either EP_END
 * or EP_ERROR.
 *
 * On EP_END, the "property/attribute" values can be read from parser->props[]
 * of length parser->numprops.
 */
static int parseEscapeSequence(struct esc_parser *parser, int ch)
{
    switch (parser->state) {
        case EP_START:
            parser->state = (ch == '\x1b') ? EP_ESC : EP_ERROR;
            break;
        case EP_ESC:
            parser->state = (ch == '[') ? EP_DIGITS : EP_ERROR;
            break;
        case EP_PROPS:
            if (ch == ';') {
                parser->state = EP_DIGITS;
donedigits:
                if (parser->numprops + 1 < parser->maxprops) {
                    parser->props[parser->numprops++] = parser->current;
                    parser->current = 0;
                }
                break;
            }
            /* fall through */
        case EP_DIGITS:
            if (ch >= '0' && ch <= '9') {
                parser->current = parser->current * 10 + (ch - '0');
                parser->state = EP_PROPS;
                break;
            }
            /* must be terminator */
            if (parser->termchar != ch) {
                if (parser->termchar != 0 || !((ch >= 'A' && ch <= 'Z') || (ch >= 'a' && ch <= 'z'))) {
                    parser->state = EP_ERROR;
                    break;
                }
            }
            parser->state = EP_END;
            goto donedigits;
        case EP_END:
            parser->state = EP_ERROR;
            break;
        case EP_ERROR:
            break;
    }
    return parser->state;
}

/*#define DEBUG_REFRESHLINE*/

#ifdef DEBUG_REFRESHLINE
#define DRL(ARGS...) fprintf(dfh, ARGS)
static FILE *dfh;

static void DRL_CHAR(int ch)
{
    if (ch < ' ') {
        DRL("^%c", ch + '@');
    }
    else if (ch > 127) {
        DRL("\\u%04x", ch);
    }
    else {
        DRL("%c", ch);
    }
}
static void DRL_STR(const char *str)
{
    while (*str) {
        int ch;
        int n = utf8_tounicode(str, &ch);
        str += n;
        DRL_CHAR(ch);
    }
}
#else
#define DRL(...)
#define DRL_CHAR(ch)
#define DRL_STR(str)
#endif

#if defined(USE_WINCONSOLE)
#define DEFINING_WINCONSOLE 1
#include "linenoise-win32.c"
#endif

#if defined(USE_TERMIOS)
static void outputChars(struct current *current, const char *buf, int len);
static void linenoiseAtExit(void);
static struct termios orig_termios; /* in order to restore at exit */
static int rawmode = 0; /* for atexit() function to check if restore is needed*/
static int atexit_registered = 0; /* register atexit just 1 time */

static const char *unsupported_term[] = {"dumb","cons25","emacs",NULL};

static int isUnsupportedTerm(void) {
    char *term = getenv("TERM");

    if (term) {
        int j;
        for (j = 0; unsupported_term[j]; j++) {
            if (strcmp(term, unsupported_term[j]) == 0) {
                return 1;
            }
        }
    }
    return 0;
}

static int enableRawMode(struct current *current) {
    struct termios raw;

    current->fd = STDIN_FILENO;
    current->cols = 0;

    if (!isatty(current->fd) || isUnsupportedTerm() ||
        tcgetattr(current->fd, &orig_termios) == -1) {
fatal:
        errno = ENOTTY;
        return -1;
    }

    if (!atexit_registered) {
        atexit(linenoiseAtExit);
        atexit_registered = 1;
    }

    raw = orig_termios;  /* modify the original mode */
    /* input modes: no break, no CR to NL, no parity check, no strip char,
     * no start/stop output control. */
    raw.c_iflag &= ~(BRKINT | ICRNL | INPCK | ISTRIP | IXON);
    /* output modes - actually, no need to disable post processing */
    /*raw.c_oflag &= ~(OPOST);*/
    /* control modes - set 8 bit chars */
    raw.c_cflag |= (CS8);
    /* local modes - choing off, canonical off, no extended functions,
     * no signal chars (^Z,^C) */
    raw.c_lflag &= ~(ECHO | ICANON | IEXTEN | ISIG);
    /* control chars - set return condition: min number of bytes and timer.
     * We want read to return every single byte, without timeout. */
    raw.c_cc[VMIN] = 1; raw.c_cc[VTIME] = 0; /* 1 byte, no timer */

    /* put terminal in raw mode after flushing */
    if (tcsetattr(current->fd,TCSADRAIN,&raw) < 0) {
        goto fatal;
    }

    outputChars(current, "\x1b[g", -1);
    rawmode = 1;
    return 0;
}

static void disableRawMode(struct current *current) {
    /* Don't even check the return value as it's too late. */
    if (rawmode && tcsetattr(current->fd,TCSADRAIN,&orig_termios) != -1)
        rawmode = 0;
}

/* At exit we'll try to fix the terminal to the initial conditions. */
static void linenoiseAtExit(void) {
    if (rawmode) {
        tcsetattr(STDIN_FILENO, TCSADRAIN, &orig_termios);
    }
    linenoiseHistoryFree();
}

/* gcc/glibc insists that we care about the return code of write!
 * Clarification: This means that a void-cast like "(void) (EXPR)"
 * does not work.
 */
#define IGNORE_RC(EXPR) if (EXPR) {}

/**
 * Output bytes directly, or accumulate output (if current->output is set)
 */
static void outputChars(struct current *current, const char *buf, int len)
{
    if (len < 0) {
        len = strlen(buf);
    }
    if (current->output) {
        sb_append_len(current->output, buf, len);
    }
    else {
        IGNORE_RC(write(current->fd, buf, len));
    }
}

/* Like outputChars, but using printf-style formatting
 */
static void outputFormatted(struct current *current, const char *format, ...)
{
    va_list args;
    char buf[64];
    int n;

    va_start(args, format);
    n = vsnprintf(buf, sizeof(buf), format, args);
    /* This will never happen because we are sure to use outputFormatted() only for short sequences */
    assert(n < (int)sizeof(buf));
    va_end(args);
    outputChars(current, buf, n);
}

static void cursorToLeft(struct current *current)
{
    outputChars(current, "\r", -1);
}

static void setOutputHighlight(struct current *current, const int *props, int nprops)
{
    outputChars(current, "\x1b[", -1);
    while (nprops--) {
        outputFormatted(current, "%d%c", *props, (nprops == 0) ? 'm' : ';');
        props++;
    }
}

static void eraseEol(struct current *current)
{
    outputChars(current, "\x1b[0K", -1);
}

static void setCursorPos(struct current *current, int x)
{
    if (x == 0) {
        cursorToLeft(current);
    }
    else {
        outputFormatted(current, "\r\x1b[%dC", x);
    }
}

static void cursorUp(struct current *current, int n)
{
    if (n) {
        outputFormatted(current, "\x1b[%dA", n);
    }
}

static void cursorDown(struct current *current, int n)
{
    if (n) {
        outputFormatted(current, "\x1b[%dB", n);
    }
}

void linenoiseClearScreen(void)
{
    IGNORE_RC(write(STDOUT_FILENO, "\x1b[H\x1b[2J", 7));
}

/**
 * Reads a char from 'fd', waiting at most 'timeout' milliseconds.
 *
 * A timeout of -1 means to wait forever.
 *
 * Returns -1 if no char is received within the time or an error occurs.
 */
static int fd_read_char(int fd, int timeout)
{
    struct pollfd p;
    unsigned char c;

    p.fd = fd;
    p.events = POLLIN;

    if (poll(&p, 1, timeout) == 0) {
        /* timeout */
        return -1;
    }
    if (read(fd, &c, 1) != 1) {
        return -1;
    }
    return c;
}

/**
 * Reads a complete utf-8 character
 * and returns the unicode value, or -1 on error.
 */
static int fd_read(struct current *current)
{
#ifdef USE_UTF8
    char buf[MAX_UTF8_LEN];
    int n;
    int i;
    int c;

    if (read(current->fd, &buf[0], 1) != 1) {
        return -1;
    }
    n = utf8_charlen(buf[0]);
    if (n < 1) {
        return -1;
    }
    for (i = 1; i < n; i++) {
        if (read(current->fd, &buf[i], 1) != 1) {
            return -1;
        }
    }
    /* decode and return the character */
    utf8_tounicode(buf, &c);
    return c;
#else
    return fd_read_char(current->fd, -1);
#endif
}


/**
 * Stores the current cursor column in '*cols'.
 * Returns 1 if OK, or 0 if failed to determine cursor pos.
 */
static int queryCursor(struct current *current, int* cols)
{
    struct esc_parser parser;
    int ch;

    /* Should not be buffering this output, it needs to go immediately */
    assert(current->output == NULL);

    /* control sequence - report cursor location */
    outputChars(current, "\x1b[6n", -1);

    /* Parse the response: ESC [ rows ; cols R */
    initParseEscapeSeq(&parser, 'R');
    while ((ch = fd_read_char(current->fd, 100)) > 0) {
        switch (parseEscapeSequence(&parser, ch)) {
            default:
                continue;
            case EP_END:
                if (parser.numprops == 2 && parser.props[1] < 1000) {
                    *cols = parser.props[1];
                    return 1;
                }
                break;
            case EP_ERROR:
                break;
        }
        /* failed */
        break;
    }
    return 0;
}

/**
 * Updates current->cols with the current window size (width)
 */
static int getWindowSize(struct current *current)
{
    struct winsize ws;

    if (ioctl(STDOUT_FILENO, TIOCGWINSZ, &ws) == 0 && ws.ws_col != 0) {
        current->cols = ws.ws_col;
        return 0;
    }

    /* Failed to query the window size. Perhaps we are on a serial terminal.
     * Try to query the width by sending the cursor as far to the right
     * and reading back the cursor position.
     * Note that this is only done once per call to linenoise rather than
     * every time the line is refreshed for efficiency reasons.
     *
     * In more detail, we:
     * (a) request current cursor position,
     * (b) move cursor far right,
     * (c) request cursor position again,
     * (d) at last move back to the old position.
     * This gives us the width without messing with the externally
     * visible cursor position.
     */

    if (current->cols == 0) {
        int here;

        /* If anything fails => default 80 */
        current->cols = 80;

        /* (a) */
        if (queryCursor (current, &here)) {
            /* (b) */
            setCursorPos(current, 999);

            /* (c). Note: If (a) succeeded, then (c) should as well.
             * For paranoia we still check and have a fallback action
             * for (d) in case of failure..
             */
            if (queryCursor (current, &current->cols)) {
                /* (d) Reset the cursor back to the original location. */
                if (current->cols > here) {
                    setCursorPos(current, here);
                }
            }
        }
    }

    return 0;
}

/**
 * If SPECIAL_ESCAPE was received, reads subsequent
 * chars to determine if this is a known special key.
 *
 * Returns SPECIAL_NONE if unrecognised, or -1 if EOF.
 *
 * If no additional char is received within a short time,
 * SPECIAL_ESCAPE is returned.
 */
static int check_special(int fd)
{
    int c = fd_read_char(fd, 50);
    int c2;

    if (c < 0) {
        return SPECIAL_ESCAPE;
    }
    else if (c >= 'a' && c <= 'z') {
        /* esc-a => meta-a */
        return meta(c);
    }

    c2 = fd_read_char(fd, 50);
    if (c2 < 0) {
        return c2;
    }
    if (c == '[' || c == 'O') {
        /* Potential arrow key */
        switch (c2) {
            case 'A':
                return SPECIAL_UP;
            case 'B':
                return SPECIAL_DOWN;
            case 'C':
                return SPECIAL_RIGHT;
            case 'D':
                return SPECIAL_LEFT;
            case 'F':
                return SPECIAL_END;
            case 'H':
                return SPECIAL_HOME;
        }
    }
    if (c == '[' && c2 >= '1' && c2 <= '8') {
        /* extended escape */
        c = fd_read_char(fd, 50);
        if (c == '~') {
            switch (c2) {
                case '2':
                    return SPECIAL_INSERT;
                case '3':
                    return SPECIAL_DELETE;
                case '5':
                    return SPECIAL_PAGE_UP;
                case '6':
                    return SPECIAL_PAGE_DOWN;
                case '7':
                    return SPECIAL_HOME;
                case '8':
                    return SPECIAL_END;
            }
        }
        while (c != -1 && c != '~') {
            /* .e.g \e[12~ or '\e[11;2~   discard the complete sequence */
            c = fd_read_char(fd, 50);
        }
    }

    return SPECIAL_NONE;
}
#endif

static void clearOutputHighlight(struct current *current)
{
    int nohighlight = 0;
    setOutputHighlight(current, &nohighlight, 1);
}

static void outputControlChar(struct current *current, char ch)
{
    int reverse = 7;
    setOutputHighlight(current, &reverse, 1);
    outputChars(current, "^", 1);
    outputChars(current, &ch, 1);
    clearOutputHighlight(current);
}

#ifndef utf8_getchars
static int utf8_getchars(char *buf, int c)
{
#ifdef USE_UTF8
    return utf8_fromunicode(buf, c);
#else
    *buf = c;
    return 1;
#endif
}
#endif

/**
 * Returns the unicode character at the given offset,
 * or -1 if none.
 */
static int get_char(struct current *current, int pos)
{
    if (pos >= 0 && pos < sb_chars(current->buf)) {
        int c;
        int i = utf8_index(sb_str(current->buf), pos);
        (void)utf8_tounicode(sb_str(current->buf) + i, &c);
        return c;
    }
    return -1;
}

static int char_display_width(int ch)
{
    if (ch < ' ') {
        /* control chars take two positions */
        return 2;
    }
    else {
        return utf8_width(ch);
    }
}

#ifndef NO_COMPLETION
static linenoiseCompletionCallback *completionCallback = NULL;
static void *completionUserdata = NULL;
static int showhints = 1;
static linenoiseHintsCallback *hintsCallback = NULL;
static linenoiseFreeHintsCallback *freeHintsCallback = NULL;
static void *hintsUserdata = NULL;

static void beep(void) {
#ifdef USE_TERMIOS
    fprintf(stderr, "\x7");
    fflush(stderr);
#endif
}

static void freeCompletions(linenoiseCompletions *lc) {
    size_t i;
    for (i = 0; i < lc->len; i++)
        free(lc->cvec[i]);
    free(lc->cvec);
}

static int completeLine(struct current *current) {
    linenoiseCompletions lc = { 0, NULL };
    int c = 0;

    completionCallback(sb_str(current->buf),&lc,completionUserdata);
    if (lc.len == 0) {
        beep();
    } else {
        size_t stop = 0, i = 0;

        while(!stop) {
            /* Show completion or original buffer */
            if (i < lc.len) {
                int chars = utf8_strlen(lc.cvec[i], -1);
                refreshLineAlt(current, current->prompt, lc.cvec[i], chars);
            } else {
                refreshLine(current);
            }

            c = fd_read(current);
            if (c == -1) {
                break;
            }

            switch(c) {
                case '\t': /* tab */
                    i = (i+1) % (lc.len+1);
                    if (i == lc.len) beep();
                    break;
                case SPECIAL_ESCAPE: /* escape */
                    /* Re-show original buffer */
                    if (i < lc.len) {
                        refreshLine(current);
                    }
                    stop = 1;
                    break;
                default:
                    /* Update buffer and return */
                    if (i < lc.len) {
                        set_current(current,lc.cvec[i]);
                    }
                    stop = 1;
                    break;
            }
        }
    }

    freeCompletions(&lc);
    return c; /* Return last read character */
}

/* Register a callback function to be called for tab-completion.
   Returns the prior callback so that the caller may (if needed)
   restore it when done. */
linenoiseCompletionCallback * linenoiseSetCompletionCallback(linenoiseCompletionCallback *fn, void *userdata) {
    linenoiseCompletionCallback * old = completionCallback;
    completionCallback = fn;
    completionUserdata = userdata;
    return old;
}

void linenoiseAddCompletion(linenoiseCompletions *lc, const char *str) {
    lc->cvec = (char **)realloc(lc->cvec,sizeof(char*)*(lc->len+1));
    lc->cvec[lc->len++] = strdup(str);
}

void linenoiseSetHintsCallback(linenoiseHintsCallback *callback, void *userdata)
{
    hintsCallback = callback;
    hintsUserdata = userdata;
}

void linenoiseSetFreeHintsCallback(linenoiseFreeHintsCallback *callback)
{
    freeHintsCallback = callback;
}

#endif


static const char *reduceSingleBuf(const char *buf, int availcols, int *cursor_pos)
{
    /* We have availcols columns available.
     * If necessary, strip chars off the front of buf until *cursor_pos
     * fits within availcols
     */
    int needcols = 0;
    int pos = 0;
    int new_cursor_pos = *cursor_pos;
    const char *pt = buf;

    DRL("reduceSingleBuf: availcols=%d, cursor_pos=%d\n", availcols, *cursor_pos);

    while (*pt) {
        int ch;
        int n = utf8_tounicode(pt, &ch);
        pt += n;

        needcols += char_display_width(ch);

        /* If we need too many cols, strip
         * chars off the front of buf to make it fit.
         * We keep 3 extra cols to the right of the cursor.
         * 2 for possible wide chars, 1 for the last column that
         * can't be used.
         */
        while (needcols >= availcols - 3) {
            n = utf8_tounicode(buf, &ch);
            buf += n;
            needcols -= char_display_width(ch);
            DRL_CHAR(ch);

            /* and adjust the apparent cursor position */
            new_cursor_pos--;

            if (buf == pt) {
                /* can't remove more than this */
                break;
            }
        }

        if (pos++ == *cursor_pos) {
            break;
        }

    }
    DRL("<snip>");
    DRL_STR(buf);
    DRL("\nafter reduce, needcols=%d, new_cursor_pos=%d\n", needcols, new_cursor_pos);

    /* Done, now new_cursor_pos contains the adjusted cursor position
     * and buf points to he adjusted start
     */
    *cursor_pos = new_cursor_pos;
    return buf;
}

static int mlmode = 0;

void linenoiseSetMultiLine(int enableml)
{
    mlmode = enableml;
}

/* Helper of refreshSingleLine() and refreshMultiLine() to show hints
 * to the right of the prompt.
 * Returns 1 if a hint was shown, or 0 if not
 * If 'display' is 0, does no output. Just returns the appropriate return code.
 */
static int refreshShowHints(struct current *current, const char *buf, int availcols, int display)
{
    int rc = 0;
    if (showhints && hintsCallback && availcols > 0) {
        int bold = 0;
        int color = -1;
        char *hint = hintsCallback(buf, &color, &bold, hintsUserdata);
        if (hint) {
            rc = 1;
            if (display) {
                const char *pt;
                if (bold == 1 && color == -1) color = 37;
                if (bold || color > 0) {
                    int props[3] = { bold, color, 49 }; /* bold, color, fgnormal */
                    setOutputHighlight(current, props, 3);
                }
                DRL("<hint bold=%d,color=%d>", bold, color);
                pt = hint;
                while (*pt) {
                    int ch;
                    int n = utf8_tounicode(pt, &ch);
                    int width = char_display_width(ch);

                    if (width >= availcols) {
                        DRL("<hinteol>");
                        break;
                    }
                    DRL_CHAR(ch);

                    availcols -= width;
                    outputChars(current, pt, n);
                    pt += n;
                }
                if (bold || color > 0) {
                    clearOutputHighlight(current);
                }
                /* Call the function to free the hint returned. */
                if (freeHintsCallback) freeHintsCallback(hint, hintsUserdata);
            }
        }
    }
    return rc;
}

#ifdef USE_TERMIOS
static void refreshStart(struct current *current)
{
    /* We accumulate all output here */
    assert(current->output == NULL);
    current->output = sb_alloc();
}

static void refreshEnd(struct current *current)
{
    /* Output everything at once */
    IGNORE_RC(write(current->fd, sb_str(current->output), sb_len(current->output)));
    sb_free(current->output);
    current->output = NULL;
}

static void refreshStartChars(struct current *current)
{
    (void)current;
}

static void refreshNewline(struct current *current)
{
    DRL("<nl>");
    outputChars(current, "\n", 1);
}

static void refreshEndChars(struct current *current)
{
    (void)current;
}
#endif

static void refreshLineAlt(struct current *current, const char *prompt, const char *buf, int cursor_pos)
{
    int i;
    const char *pt;
    int displaycol;
    int displayrow;
    int visible;
    int currentpos;
    int notecursor;
    int cursorcol = 0;
    int cursorrow = 0;
    int hint;
    struct esc_parser parser;

#ifdef DEBUG_REFRESHLINE
    dfh = fopen("linenoise.debuglog", "a");
#endif

    /* Should intercept SIGWINCH. For now, just get the size every time */
    getWindowSize(current);

    refreshStart(current);

    DRL("wincols=%d, cursor_pos=%d, nrows=%d, rpos=%d\n", current->cols, cursor_pos, current->nrows, current->rpos);

    /* Here is the plan:
     * (a) move the the bottom row, going down the appropriate number of lines
     * (b) move to beginning of line and erase the current line
     * (c) go up one line and do the same, until we have erased up to the first row
     * (d) output the prompt, counting cols and rows, taking into account escape sequences
     * (e) output the buffer, counting cols and rows
     *   (e') when we hit the current pos, save the cursor position
     * (f) move the cursor to the saved cursor position
     * (g) save the current cursor row and number of rows
     */

    /* (a) - The cursor is currently at row rpos */
    cursorDown(current, current->nrows - current->rpos - 1);
    DRL("<cud=%d>", current->nrows - current->rpos - 1);

    /* (b), (c) - Erase lines upwards until we get to the first row */
    for (i = 0; i < current->nrows; i++) {
        if (i) {
            DRL("<cup>");
            cursorUp(current, 1);
        }
        DRL("<clearline>");
        cursorToLeft(current);
        eraseEol(current);
    }
    DRL("\n");

    /* (d) First output the prompt. control sequences don't take up display space */
    pt = prompt;
    displaycol = 0; /* current display column */
    displayrow = 0; /* current display row */
    visible = 1;

    refreshStartChars(current);

    while (*pt) {
        int width;
        int ch;
        int n = utf8_tounicode(pt, &ch);

        if (visible && ch == SPECIAL_ESCAPE) {
            /* The start of an escape sequence, so not visible */
            visible = 0;
            initParseEscapeSeq(&parser, 'm');
            DRL("<esc-seq-start>");
        }

        if (ch == '\n' || ch == '\r') {
            /* treat both CR and NL the same and force wrap */
            refreshNewline(current);
            displaycol = 0;
            displayrow++;
        }
        else {
            width = visible * utf8_width(ch);

            displaycol += width;
            if (displaycol >= current->cols) {
                /* need to wrap to the next line because of newline or if it doesn't fit
                 * XXX this is a problem in single line mode
                 */
                refreshNewline(current);
                displaycol = width;
                displayrow++;
            }

            DRL_CHAR(ch);
#ifdef USE_WINCONSOLE
            if (visible) {
                outputChars(current, pt, n);
            }
#else
            outputChars(current, pt, n);
#endif
        }
        pt += n;

        if (!visible) {
            switch (parseEscapeSequence(&parser, ch)) {
                case EP_END:
                    visible = 1;
                    setOutputHighlight(current, parser.props, parser.numprops);
                    DRL("<esc-seq-end,numprops=%d>", parser.numprops);
                    break;
                case EP_ERROR:
                    DRL("<esc-seq-err>");
                    visible = 1;
                    break;
            }
        }
    }

    /* Now we are at the first line with all lines erased */
    DRL("\nafter prompt: displaycol=%d, displayrow=%d\n", displaycol, displayrow);


    /* (e) output the buffer, counting cols and rows */
    if (mlmode == 0) {
        /* In this mode we may need to trim chars from the start of the buffer until the
         * cursor fits in the window.
         */
        pt = reduceSingleBuf(buf, current->cols - displaycol, &cursor_pos);
    }
    else {
        pt = buf;
    }

    currentpos = 0;
    notecursor = -1;

    while (*pt) {
        int ch;
        int n = utf8_tounicode(pt, &ch);
        int width;

        if(ch == '\t') {
            width = TAB_WIDTH - (displaycol % TAB_WIDTH);
        }
        else {
            width = char_display_width(ch);
        }

        if (currentpos == cursor_pos) {
            /* (e') wherever we output this character is where we want the cursor */
            notecursor = 1;
        }

        if (displaycol + width >= current->cols) {
            if (mlmode == 0) {
                /* In single line mode stop once we print as much as we can on one line */
                DRL("<slmode>");
                break;
            }
            /* need to wrap to the next line since it doesn't fit */
            refreshNewline(current);
            displaycol = 0;
            displayrow++;
        }

        if (notecursor == 1) {
            /* (e') Save this position as the current cursor position */
            cursorcol = displaycol;
            cursorrow = displayrow;
            notecursor = 0;
            DRL("<cursor>");
        }

        displaycol += width;

        if (ch != '\t' && ch < ' ') {
            outputControlChar(current, ch + '@');
        }
        else {
            outputChars(current, pt, n);
        }
        DRL_CHAR(ch);
        if (width != 1) {
            DRL("<w=%d>", width);
        }

        pt += n;
        currentpos++;
    }

    /* If we didn't see the cursor, it is at the current location */
    if (notecursor) {
        DRL("<cursor>");
        cursorcol = displaycol;
        cursorrow = displayrow;
    }

    DRL("\nafter buf: displaycol=%d, displayrow=%d, cursorcol=%d, cursorrow=%d\n", displaycol, displayrow, cursorcol, cursorrow);

    /* (f) show hints */
    hint = refreshShowHints(current, buf, current->cols - displaycol, 1);

    /* Remember how many many cols are available for insert optimisation */
    if (prompt == current->prompt && hint == 0) {
        current->colsright = current->cols - displaycol;
        current->colsleft = displaycol;
    }
    else {
        /* Can't optimise */
        current->colsright = 0;
        current->colsleft = 0;
    }
    DRL("\nafter hints: colsleft=%d, colsright=%d\n\n", current->colsleft, current->colsright);

    refreshEndChars(current);

    /* (g) move the cursor to the correct place */
    cursorUp(current, displayrow - cursorrow);
    setCursorPos(current, cursorcol);

    /* (h) Update the number of rows if larger, but never reduce this */
    if (displayrow >= current->nrows) {
        current->nrows = displayrow + 1;
    }
    /* And remember the row that the cursor is on */
    current->rpos = cursorrow;

    refreshEnd(current);

#ifdef DEBUG_REFRESHLINE
    fclose(dfh);
#endif
}

static void refreshLine(struct current *current)
{
    refreshLineAlt(current, current->prompt, sb_str(current->buf), current->pos);
}

static void set_current(struct current *current, const char *str)
{
    sb_clear(current->buf);
    sb_append(current->buf, str);
    current->pos = sb_chars(current->buf);
}

/**
 * Removes the char at 'pos'.
 *
 * Returns 1 if the line needs to be refreshed, 2 if not
 * and 0 if nothing was removed
 */
static int remove_char(struct current *current, int pos)
{
    if (pos >= 0 && pos < sb_chars(current->buf)) {
        int offset = utf8_index(sb_str(current->buf), pos);
        int nbytes = utf8_index(sb_str(current->buf) + offset, 1);
        int rc = 1;

        /* Now we try to optimise in the simple but very common case that:
         * - outputChars() can be used directly (not win32)
         * - we are removing the char at EOL
         * - the buffer is not empty
         * - there are columns available to the left
         * - the char being deleted is not a wide or utf-8 character
         * - no hints are being shown
         */
        if (current->output && current->pos == pos + 1 && current->pos == sb_chars(current->buf) && pos > 0) {
#ifdef USE_UTF8
            /* Could implement utf8_prev_len() but simplest just to not optimise this case */
            char last = sb_str(current->buf)[offset];
#else
            char last = 0;
#endif
            if (current->colsleft > 0 && (last & 0x80) == 0) {
                /* Have cols on the left and not a UTF-8 char or continuation */
                /* Yes, can optimise */
                current->colsleft--;
                current->colsright++;
                rc = 2;
            }
        }

        sb_delete(current->buf, offset, nbytes);

        if (current->pos > pos) {
            current->pos--;
        }
        if (rc == 2) {
            if (refreshShowHints(current, sb_str(current->buf), current->colsright, 0)) {
                /* A hint needs to be shown, so can't optimise after all */
                rc = 1;
            }
            else {
                /* optimised output */
                outputChars(current, "\b \b", 3);
            }
        }
        return rc;
        return 1;
    }
    return 0;
}

/**
 * Insert 'ch' at position 'pos'
 *
 * Returns 1 if the line needs to be refreshed, 2 if not
 * and 0 if nothing was inserted (no room)
 */
static int insert_char(struct current *current, int pos, int ch)
{
    if (pos >= 0 && pos <= sb_chars(current->buf)) {
        char buf[MAX_UTF8_LEN + 1];
        int offset = utf8_index(sb_str(current->buf), pos);
        int n = utf8_getchars(buf, ch);
        int rc = 1;

        /* null terminate since sb_insert() requires it */
        buf[n] = 0;

        /* Now we try to optimise in the simple but very common case that:
         * - outputChars() can be used directly (not win32)
         * - we are inserting at EOL
         * - there are enough columns available
         * - no hints are being shown
         */
        if (current->output && pos == current->pos && pos == sb_chars(current->buf)) {
            int width = char_display_width(ch);
            if (current->colsright > width) {
                /* Yes, can optimise */
                current->colsright -= width;
                current->colsleft -= width;
                rc = 2;
            }
        }
        sb_insert(current->buf, offset, buf);
        if (current->pos >= pos) {
            current->pos++;
        }
        if (rc == 2) {
            if (refreshShowHints(current, sb_str(current->buf), current->colsright, 0)) {
                /* A hint needs to be shown, so can't optimise after all */
                rc = 1;
            }
            else {
                /* optimised output */
                outputChars(current, buf, n);
            }
        }
        return rc;
    }
    return 0;
}

/**
 * Captures up to 'n' characters starting at 'pos' for the cut buffer.
 *
 * This replaces any existing characters in the cut buffer.
 */
static void capture_chars(struct current *current, int pos, int nchars)
{
    if (pos >= 0 && (pos + nchars - 1) < sb_chars(current->buf)) {
        int offset = utf8_index(sb_str(current->buf), pos);
        int nbytes = utf8_index(sb_str(current->buf) + offset, nchars);

        if (nbytes > 0) {
            if (current->capture) {
                sb_clear(current->capture);
            }
            else {
                current->capture = sb_alloc();
            }
            sb_append_len(current->capture, sb_str(current->buf) + offset, nbytes);
        }
    }
}

/**
 * Removes up to 'n' characters at cursor position 'pos'.
 *
 * Returns 0 if no chars were removed or non-zero otherwise.
 */
static int remove_chars(struct current *current, int pos, int n)
{
    int removed = 0;

    /* First save any chars which will be removed */
    capture_chars(current, pos, n);

    while (n-- && remove_char(current, pos)) {
        removed++;
    }
    return removed;
}
/**
 * Inserts the characters (string) 'chars' at the cursor position 'pos'.
 *
 * Returns 0 if no chars were inserted or non-zero otherwise.
 */
static int insert_chars(struct current *current, int pos, const char *chars)
{
    int inserted = 0;

    while (*chars) {
        int ch;
        int n = utf8_tounicode(chars, &ch);
        if (insert_char(current, pos, ch) == 0) {
            break;
        }
        inserted++;
        pos++;
        chars += n;
    }
    return inserted;
}

static int skip_space_nonspace(struct current *current, int dir, int check_is_space)
{
    int moved = 0;
    int checkoffset = (dir < 0) ? -1 : 0;
    int limit = (dir < 0) ? 0 : sb_chars(current->buf);
    while (current->pos != limit && (get_char(current, current->pos + checkoffset) == ' ') == check_is_space) {
        current->pos += dir;
        moved++;
    }
    return moved;
}

static int skip_space(struct current *current, int dir)
{
    return skip_space_nonspace(current, dir, 1);
}

static int skip_nonspace(struct current *current, int dir)
{
    return skip_space_nonspace(current, dir, 0);
}

static void set_history_index(struct current *current, int new_index)
{
<<<<<<< HEAD
		if (history_len > 1) {
=======
    if (history_len > 1) {
>>>>>>> 22c51650
        /* Update the current history entry before to
         * overwrite it with the next one. */
        free(history[history_len - 1 - history_index]);
        history[history_len - 1 - history_index] = strdup(sb_str(current->buf));
        /* Show the new entry */
        history_index = new_index;
        if (history_index < 0) {
            history_index = 0;
        } else if (history_index >= history_len) {
            history_index = history_len - 1;
        } else {
            set_current(current, history[history_len - 1 - history_index]);
            refreshLine(current);
        }
    }
}

/**
 * Returns the keycode to process, or 0 if none.
 */
static int reverseIncrementalSearch(struct current *current)
{
    /* Display the reverse-i-search prompt and process chars */
    char rbuf[50];
    char rprompt[80];
    int rchars = 0;
    int rlen = 0;
    int searchpos = history_len - 1;
    int c;

    rbuf[0] = 0;
    while (1) {
        int n = 0;
        const char *p = NULL;
        int skipsame = 0;
        int searchdir = -1;

        snprintf(rprompt, sizeof(rprompt), "(reverse-i-search)'%s': ", rbuf);
        refreshLineAlt(current, rprompt, sb_str(current->buf), current->pos);
        c = fd_read(current);
        if (c == ctrl('H') || c == SPECIAL_BACKSPACE) {
            if (rchars) {
                int p_ind = utf8_index(rbuf, --rchars);
                rbuf[p_ind] = 0;
                rlen = strlen(rbuf);
            }
            continue;
        }
#ifdef USE_TERMIOS
        if (c == SPECIAL_ESCAPE) {
            c = check_special(current->fd);
        }
#endif
<<<<<<< HEAD
        if (c == ctrl('R')) {
=======
        if (c == SPECIAL_UP) {
>>>>>>> 22c51650
            /* Search for the previous (earlier) match */
            if (searchpos > 0) {
                searchpos--;
            }
            skipsame = 1;
        }
<<<<<<< HEAD
        else if (c == ctrl('S')) {
=======
        else if (c == SPECIAL_DOWN) {
>>>>>>> 22c51650
            /* Search for the next (later) match */
            if (searchpos < history_len) {
                searchpos++;
            }
            searchdir = 1;
            skipsame = 1;
        }
<<<<<<< HEAD
        else if (c == ctrl('P') || c == SPECIAL_UP) {
=======
        else if (c == SPECIAL_UP) {
>>>>>>> 22c51650
            /* Exit Ctrl-R mode and go to the previous history line from the current search pos */
            set_history_index(current, history_len - searchpos);
            c = 0;
            break;
        }
<<<<<<< HEAD
        else if (c == ctrl('N') || c == SPECIAL_DOWN) {
=======
        else if (c == SPECIAL_DOWN) {
>>>>>>> 22c51650
            /* Exit Ctrl-R mode and go to the next history line from the current search pos */
            set_history_index(current, history_len - searchpos - 2);
            c = 0;
            break;
        }
        else if (c >= ' ' && c <= '~') {
            /* >= here to allow for null terminator */
            if (rlen >= (int)sizeof(rbuf) - MAX_UTF8_LEN) {
                continue;
            }

            n = utf8_getchars(rbuf + rlen, c);
            rlen += n;
            rchars++;
            rbuf[rlen] = 0;

            /* Adding a new char resets the search location */
            searchpos = history_len - 1;
        }
        else {
            /* Exit from incremental search mode */
            break;
        }

        /* Now search through the history for a match */
        for (; searchpos >= 0 && searchpos < history_len; searchpos += searchdir) {
            p = strstr(history[searchpos], rbuf);
            if (p) {
                /* Found a match */
                if (skipsame && strcmp(history[searchpos], sb_str(current->buf)) == 0) {
                    /* But it is identical, so skip it */
                    continue;
                }
                /* Copy the matching line and set the cursor position */
                history_index = history_len - 1 - searchpos;
                set_current(current,history[searchpos]);
                current->pos = utf8_strlen(history[searchpos], p - history[searchpos]);
                break;
            }
        }
        if (!p && n) {
            /* No match, so don't add it */
            rchars--;
            rlen -= n;
            rbuf[rlen] = 0;
        }
    }
    if (c == ctrl('G') || c == ctrl('C')) {
        /* ctrl-g terminates the search with no effect */
        set_current(current, "");
        history_index = 0;
        c = 0;
    }
    else if (c == ctrl('J')) {
        /* ctrl-j terminates the search leaving the buffer in place */
        history_index = 0;
        c = 0;
    }
    /* Go process the char normally */
    refreshLine(current);
    return c;
}

static int linenoiseEdit(struct current *current) {
    history_index = 0;

    refreshLine(current);

    while(1) {
        int c = fd_read(current);

#ifndef NO_COMPLETION
        /* Only autocomplete when the callback is set. It returns < 0 when
         * there was an error reading from fd. Otherwise it will return the
         * character that should be handled next. */
        if (c == '\t' && current->pos == sb_chars(current->buf) && completionCallback != NULL) {
            c = completeLine(current);
        }
#endif
        if (c == ctrl('R')) {
            /* reverse incremental search will provide an alternative keycode or 0 for none */
            c = reverseIncrementalSearch(current);
            /* go on to process the returned char normally */
        }

#ifdef USE_TERMIOS
        if (c == SPECIAL_ESCAPE) {   /* escape sequence */
            c = check_special(current->fd);
        }
#endif
        if (c == -1) {
            /* Return on errors */
            return sb_len(current->buf);
        }

        switch(c) {
        case SPECIAL_NONE:
            break;
        case '\r':    /* enter/CR */
        case '\n':    /* LF */
            history_len--;
            free(history[history_len]);
            current->pos = sb_chars(current->buf);
            if (mlmode || hintsCallback) {
                showhints = 0;
                refreshLine(current);
                showhints = 1;
            }
            return sb_len(current->buf);
        case ctrl('C'):     /* ctrl-c */
            errno = EAGAIN;
            return -1;
        case ctrl('Z'):     /* ctrl-z */
#ifdef SIGTSTP
            /* send ourselves SIGSUSP */
            disableRawMode(current);
            raise(SIGTSTP);
            /* and resume */
            enableRawMode(current);
            refreshLine(current);
#endif
            continue;
        case SPECIAL_BACKSPACE:
        case ctrl('H'):
            if (remove_char(current, current->pos - 1) == 1) {
                refreshLine(current);
            }
            break;
        case ctrl('D'):     /* ctrl-d */
            if (sb_len(current->buf) == 0) {
                /* Empty line, so EOF */
                history_len--;
                free(history[history_len]);
                return -1;
            }
            /* Otherwise fall through to delete char to right of cursor */
            /* fall-thru */
        case SPECIAL_DELETE:
            if (remove_char(current, current->pos) == 1) {
                refreshLine(current);
            }
            break;
        case SPECIAL_INSERT:
            /* Ignore. Expansion Hook.
             * Future possibility: Toggle Insert/Overwrite Modes
             */
            break;
        case meta('b'):    /* meta-b, move word left */
            if (skip_nonspace(current, -1)) {
                refreshLine(current);
            }
            else if (skip_space(current, -1)) {
                skip_nonspace(current, -1);
                refreshLine(current);
            }
            break;
        case meta('f'):    /* meta-f, move word right */
            if (skip_space(current, 1)) {
                refreshLine(current);
            }
            else if (skip_nonspace(current, 1)) {
                skip_space(current, 1);
                refreshLine(current);
            }
            break;
        case ctrl('W'):    /* ctrl-w, delete word at left. save deleted chars */
            /* eat any spaces on the left */
            {
                int pos = current->pos;
                while (pos > 0 && get_char(current, pos - 1) == ' ') {
                    pos--;
                }

                /* now eat any non-spaces on the left */
                while (pos > 0 && get_char(current, pos - 1) != ' ') {
                    pos--;
                }

                if (remove_chars(current, pos, current->pos - pos)) {
                    refreshLine(current);
                }
            }
            break;
        case ctrl('T'):    /* ctrl-t */
            if (current->pos > 0 && current->pos <= sb_chars(current->buf)) {
                /* If cursor is at end, transpose the previous two chars */
                int fixer = (current->pos == sb_chars(current->buf));
                c = get_char(current, current->pos - fixer);
                remove_char(current, current->pos - fixer);
                insert_char(current, current->pos - 1, c);
                refreshLine(current);
            }
            break;
        case ctrl('V'):    /* ctrl-v */
            /* Insert the ^V first */
            if (insert_char(current, current->pos, c)) {
                refreshLine(current);
                /* Now wait for the next char. Can insert anything except \0 */
                c = fd_read(current);

                /* Remove the ^V first */
                remove_char(current, current->pos - 1);
                if (c > 0) {
                    /* Insert the actual char, can't be error or null */
                    insert_char(current, current->pos, c);
                }
                refreshLine(current);
            }
            break;
        case SPECIAL_LEFT:
            if (current->pos > 0) {
                current->pos--;
                refreshLine(current);
            }
            break;
        case SPECIAL_RIGHT:
            if (current->pos < sb_chars(current->buf)) {
                current->pos++;
                refreshLine(current);
            }
            break;
        case SPECIAL_PAGE_UP: /* move to start of history */
<<<<<<< HEAD
          set_history_index(current, history_len - 1);
          break;
        case SPECIAL_PAGE_DOWN: /* move to 0 == end of history, i.e. current */
          set_history_index(current, 0);
          break;
        case ctrl('P'):
        case SPECIAL_UP:
            set_history_index(current, history_index + 1);
            break;
        case ctrl('N'):
=======
            set_history_index(current, history_len - 1);
            break;
        case SPECIAL_PAGE_DOWN: /* move to 0 == end of history, i.e. current */
            set_history_index(current, 0);
            break;
        case SPECIAL_UP:
            set_history_index(current, history_index + 1);
            break;
>>>>>>> 22c51650
        case SPECIAL_DOWN:
            set_history_index(current, history_index - 1);
            break;
        case SPECIAL_HOME:
            current->pos = 0;
            refreshLine(current);
            break;
        case SPECIAL_END:
            current->pos = sb_chars(current->buf);
            refreshLine(current);
            break;
        case ctrl('U'): /* Ctrl+u, delete to beginning of line, save deleted chars. */
            if (remove_chars(current, 0, current->pos)) {
                refreshLine(current);
            }
            break;
        case ctrl('K'): /* Ctrl+k, delete from current to end of line, save deleted chars. */
            if (remove_chars(current, current->pos, sb_chars(current->buf) - current->pos)) {
                refreshLine(current);
            }
            break;
        case ctrl('Y'): /* Ctrl+y, insert saved chars at current position */
            if (current->capture && insert_chars(current, current->pos, sb_str(current->capture))) {
                refreshLine(current);
            }
            break;
        case ctrl('L'): /* Ctrl+L, clear screen */
            linenoiseClearScreen();
            /* Force recalc of window size for serial terminals */
            current->cols = 0;
            current->rpos = 0;
            refreshLine(current);
            break;
        default:
            if (c >= meta('a') && c <= meta('z')) {
                /* Don't insert meta chars that are not bound */
                break;
            }

						if (characterCallback[c]) {
							int rcode = characterCallback[c](current->buf, current->pos, c);
							refreshLine(current);
							if (rcode == 1) {
								continue;
							}
						}

						/* Only tab is allowed without ^V */
            if (c == '\t' || c >= ' ') {
                if (insert_char(current, current->pos, c) == 1) {
                    refreshLine(current);
                }
            }
            break;
        }
    }
    return sb_len(current->buf);
}

int linenoiseColumns(void)
{
    struct current current;
    current.output = NULL;
    enableRawMode (&current);
    getWindowSize (&current);
    disableRawMode (&current);
    return current.cols;
}

/**
 * Reads a line from the file handle (without the trailing NL or CRNL)
 * and returns it in a stringbuf.
 * Returns NULL if no characters are read before EOF or error.
 *
 * Note that the character count will *not* be correct for lines containing
 * utf8 sequences. Do not rely on the character count.
 */
static stringbuf *sb_getline(FILE *fh)
{
    stringbuf *sb = sb_alloc();
    int c;
    int n = 0;

    while ((c = getc(fh)) != EOF) {
        char ch;
        n++;
        if (c == '\r') {
            /* CRLF -> LF */
            continue;
        }
        if (c == '\n' || c == '\r') {
            break;
        }
        ch = c;
        /* ignore the effect of character count for partial utf8 sequences */
        sb_append_len(sb, &ch, 1);
    }
    if (n == 0 || sb->data == NULL) {
        sb_free(sb);
        return NULL;
    }
    return sb;
}

char *linenoiseWithInitial(const char *prompt, const char *initial)
{
    int count;
    struct current current;
    stringbuf *sb;

    memset(&current, 0, sizeof(current));

    if (enableRawMode(&current) == -1) {
        printf("%s", prompt);
        fflush(stdout);
        sb = sb_getline(stdin);
        if (sb && !fd_isatty(&current)) {
            printf("%s\n", sb_str(sb));
            fflush(stdout);
        }
    }
    else {
        current.buf = sb_alloc();
        current.pos = 0;
        current.nrows = 1;
        current.prompt = prompt;

        /* The latest history entry is always our current buffer */
        linenoiseHistoryAdd(initial);
        set_current(&current, initial);

        count = linenoiseEdit(&current);

        disableRawMode(&current);
        printf("\n");

        sb_free(current.capture);
        if (count == -1) {
            sb_free(current.buf);
            return NULL;
        }
        sb = current.buf;
    }
    return sb ? sb_to_string(sb) : NULL;
}

char *linenoise(const char *prompt)
{
    return linenoiseWithInitial(prompt, "");
}

/* Register a callback function to be called when a character is pressed */
void linenoiseSetCharacterCallback(linenoiseCharacterCallback *fn, char c) {
    if (c < ' ') return;

    characterCallback[c] = fn;
}

/* Using a circular buffer is smarter, but a bit more complex to handle. */
static int linenoiseHistoryAddAllocated(char *line) {

    if (history_max_len == 0) {
notinserted:
        free(line);
        return 0;
    }
    if (history == NULL) {
        history = (char **)calloc(sizeof(char*), history_max_len);
    }

    /* do not insert duplicate lines into history */
    if (history_len > 0 && strcmp(line, history[history_len - 1]) == 0) {
        goto notinserted;
    }

    if (history_len == history_max_len) {
        free(history[0]);
        memmove(history,history+1,sizeof(char*)*(history_max_len-1));
        history_len--;
    }
    history[history_len] = line;
    history_len++;
    return 1;
}

int linenoiseHistoryAdd(const char *line) {
    return linenoiseHistoryAddAllocated(strdup(line));
}

int linenoiseHistoryGetMaxLen(void) {
    return history_max_len;
}

int linenoiseHistorySetMaxLen(int len) {
    char **newHistory;

    if (len < 1) return 0;
    if (history) {
        int tocopy = history_len;

        newHistory = (char **)calloc(sizeof(char*), len);

        /* If we can't copy everything, free the elements we'll not use. */
        if (len < tocopy) {
            int j;

            for (j = 0; j < tocopy-len; j++) free(history[j]);
            tocopy = len;
        }
        memcpy(newHistory,history+(history_len-tocopy), sizeof(char*)*tocopy);
        free(history);
        history = newHistory;
    }
    history_max_len = len;
    if (history_len > history_max_len)
        history_len = history_max_len;
    return 1;
}

/* Save the history in the specified file. On success 0 is returned
 * otherwise -1 is returned. */
int linenoiseHistorySave(const char *filename) {
    FILE *fp = fopen(filename,"w");
    int j;

    if (fp == NULL) return -1;
    for (j = 0; j < history_len; j++) {
        const char *str = history[j];
        /* Need to encode backslash, nl and cr */
        while (*str) {
            if (*str == '\\') {
                fputs("\\\\", fp);
            }
            else if (*str == '\n') {
                fputs("\\n", fp);
            }
            else if (*str == '\r') {
                fputs("\\r", fp);
            }
            else {
                fputc(*str, fp);
            }
            str++;
        }
        fputc('\n', fp);
    }

    fclose(fp);
    return 0;
}

/* Load the history from the specified file.
 *
 * If the file does not exist or can't be opened, no operation is performed
 * and -1 is returned.
 * Otherwise 0 is returned.
 */
int linenoiseHistoryLoad(const char *filename) {
    FILE *fp = fopen(filename,"r");
    stringbuf *sb;

    if (fp == NULL) return -1;

    while ((sb = sb_getline(fp)) != NULL) {
        /* Take the stringbuf and decode backslash escaped values */
        char *buf = sb_to_string(sb);
        char *dest = buf;
        const char *src;

        for (src = buf; *src; src++) {
            char ch = *src;

            if (ch == '\\') {
                src++;
                if (*src == 'n') {
                    ch = '\n';
                }
                else if (*src == 'r') {
                    ch = '\r';
                } else {
                    ch = *src;
                }
            }
            *dest++ = ch;
        }
        *dest = 0;

        linenoiseHistoryAddAllocated(buf);
    }
    fclose(fp);
    return 0;
}

/* Provide access to the history buffer.
 *
 * If 'len' is not NULL, the length is stored in *len.
 */
char **linenoiseHistory(int *len) {
    if (len) {
        *len = history_len;
    }
    return history;
}<|MERGE_RESOLUTION|>--- conflicted
+++ resolved
@@ -154,7 +154,6 @@
 #endif
 
 #define LINENOISE_DEFAULT_HISTORY_MAX_LEN 100
-static linenoiseCharacterCallback *characterCallback[256] = { NULL };
 
 #define TAB_WIDTH 8
 
@@ -1505,11 +1504,7 @@
 
 static void set_history_index(struct current *current, int new_index)
 {
-<<<<<<< HEAD
-		if (history_len > 1) {
-=======
     if (history_len > 1) {
->>>>>>> 22c51650
         /* Update the current history entry before to
          * overwrite it with the next one. */
         free(history[history_len - 1 - history_index]);
@@ -1563,22 +1558,14 @@
             c = check_special(current->fd);
         }
 #endif
-<<<<<<< HEAD
         if (c == ctrl('R')) {
-=======
-        if (c == SPECIAL_UP) {
->>>>>>> 22c51650
             /* Search for the previous (earlier) match */
             if (searchpos > 0) {
                 searchpos--;
             }
             skipsame = 1;
         }
-<<<<<<< HEAD
         else if (c == ctrl('S')) {
-=======
-        else if (c == SPECIAL_DOWN) {
->>>>>>> 22c51650
             /* Search for the next (later) match */
             if (searchpos < history_len) {
                 searchpos++;
@@ -1586,21 +1573,13 @@
             searchdir = 1;
             skipsame = 1;
         }
-<<<<<<< HEAD
         else if (c == ctrl('P') || c == SPECIAL_UP) {
-=======
-        else if (c == SPECIAL_UP) {
->>>>>>> 22c51650
             /* Exit Ctrl-R mode and go to the previous history line from the current search pos */
             set_history_index(current, history_len - searchpos);
             c = 0;
             break;
         }
-<<<<<<< HEAD
         else if (c == ctrl('N') || c == SPECIAL_DOWN) {
-=======
-        else if (c == SPECIAL_DOWN) {
->>>>>>> 22c51650
             /* Exit Ctrl-R mode and go to the next history line from the current search pos */
             set_history_index(current, history_len - searchpos - 2);
             c = 0;
@@ -1823,27 +1802,14 @@
             }
             break;
         case SPECIAL_PAGE_UP: /* move to start of history */
-<<<<<<< HEAD
           set_history_index(current, history_len - 1);
           break;
         case SPECIAL_PAGE_DOWN: /* move to 0 == end of history, i.e. current */
           set_history_index(current, 0);
           break;
-        case ctrl('P'):
         case SPECIAL_UP:
             set_history_index(current, history_index + 1);
             break;
-        case ctrl('N'):
-=======
-            set_history_index(current, history_len - 1);
-            break;
-        case SPECIAL_PAGE_DOWN: /* move to 0 == end of history, i.e. current */
-            set_history_index(current, 0);
-            break;
-        case SPECIAL_UP:
-            set_history_index(current, history_index + 1);
-            break;
->>>>>>> 22c51650
         case SPECIAL_DOWN:
             set_history_index(current, history_index - 1);
             break;
