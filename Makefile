<<<<<<< HEAD
PREFIX = /usr/local
CC = cc
CFLAGS = -Os -Wall -Wextra

SRC = linenoise.c
OBJ = $(SRC:.c=.o)
LIB = liblinenoise.a
INC = linenoise.h
MAN = linenoise.3

all: $(LIB) example

$(LIB): $(OBJ)
	$(AR) -rcs $@ $(OBJ)

example: example.o $(LIB)
	$(CC) -o $@ example.o $(LIB)

.c.o:
	$(CC) $(CFLAGS) -c $<

install: $(LIB) $(INC) $(MAN)
	mkdir -p $(DESTDIR)$(PREFIX)/lib
	cp $(LIB) $(DESTDIR)$(PREFIX)/lib/$(LIB)
	mkdir -p $(DESTDIR)$(PREFIX)/include
	cp $(INC) $(DESTDIR)$(PREFIX)/include/$(INC)
	mkdir -p $(DESTDIR)$(PREFIX)/share/man/man3
	cp $(MAN) $(DESTDIR)$(PREFIX)/share/man/man3/$(MAN)

lib: linenoise.h linenoise.c
	$(CC) -Wall -W -Os -o linenoise.o linenoise.c
	ar rcs liblinenoise.a linenoise.o
=======
linenoise_example: linenoise.h linenoise.c encodings/utf8.h encodings/utf8.c

linenoise_example: linenoise.c example.c encodings/utf8.c
	$(CC) -Wall -W -Os -g -o linenoise_example linenoise.c example.c encodings/utf8.c
>>>>>>> a413f6c1

clean:
	rm -f $(LIB) example example.o $(OBJ)<|MERGE_RESOLUTION|>--- conflicted
+++ resolved
@@ -1,12 +1,11 @@
-<<<<<<< HEAD
 PREFIX = /usr/local
 CC = cc
 CFLAGS = -Os -Wall -Wextra
 
-SRC = linenoise.c
+SRC = linenoise.c utf8.c
 OBJ = $(SRC:.c=.o)
 LIB = liblinenoise.a
-INC = linenoise.h
+INC = linenoise.h utf8.h
 MAN = linenoise.3
 
 all: $(LIB) example
@@ -29,14 +28,8 @@
 	cp $(MAN) $(DESTDIR)$(PREFIX)/share/man/man3/$(MAN)
 
 lib: linenoise.h linenoise.c
-	$(CC) -Wall -W -Os -o linenoise.o linenoise.c
-	ar rcs liblinenoise.a linenoise.o
-=======
-linenoise_example: linenoise.h linenoise.c encodings/utf8.h encodings/utf8.c
-
-linenoise_example: linenoise.c example.c encodings/utf8.c
-	$(CC) -Wall -W -Os -g -o linenoise_example linenoise.c example.c encodings/utf8.c
->>>>>>> a413f6c1
+	$(CC) -Wall -W -Os -o linenoise.o linenoise.c encodings/utf8.c
+	ar rcs liblinenoise.a linenoise.o utf8.o
 
 clean:
 	rm -f $(LIB) example example.o $(OBJ)